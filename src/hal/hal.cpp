--- conflicted
+++ resolved
@@ -17,11 +17,7 @@
 // -----------------------------------------------------------------------------
 // I/O
 
-<<<<<<< HEAD
-void hal_interrupt_init(); // Fwd declaration
-=======
 static void hal_interrupt_init(); // Fwd declaration
->>>>>>> a9350019
 
 static void hal_io_init () {
     // NSS and DIO0 are required, DIO1 is required for LoRa, DIO2 for FSK
