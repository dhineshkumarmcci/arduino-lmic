/*
 * Copyright (c) 2014-2016 IBM Corporation.
 * Copyright (c) 2016 Matthijs Kooijman.
 * Copyright (c) 2016-2018 MCCI Corporation.
 * All rights reserved.
 *
 *  Redistribution and use in source and binary forms, with or without
 *  modification, are permitted provided that the following conditions are met:
 *  * Redistributions of source code must retain the above copyright
 *    notice, this list of conditions and the following disclaimer.
 *  * Redistributions in binary form must reproduce the above copyright
 *    notice, this list of conditions and the following disclaimer in the
 *    documentation and/or other materials provided with the distribution.
 *  * Neither the name of the <organization> nor the
 *    names of its contributors may be used to endorse or promote products
 *    derived from this software without specific prior written permission.
 *
 * THIS SOFTWARE IS PROVIDED BY THE COPYRIGHT HOLDERS AND CONTRIBUTORS "AS IS" AND
 * ANY EXPRESS OR IMPLIED WARRANTIES, INCLUDING, BUT NOT LIMITED TO, THE IMPLIED
 * WARRANTIES OF MERCHANTABILITY AND FITNESS FOR A PARTICULAR PURPOSE ARE
 * DISCLAIMED. IN NO EVENT SHALL <COPYRIGHT HOLDER> BE LIABLE FOR ANY
 * DIRECT, INDIRECT, INCIDENTAL, SPECIAL, EXEMPLARY, OR CONSEQUENTIAL DAMAGES
 * (INCLUDING, BUT NOT LIMITED TO, PROCUREMENT OF SUBSTITUTE GOODS OR SERVICES;
 * LOSS OF USE, DATA, OR PROFITS; OR BUSINESS INTERRUPTION) HOWEVER CAUSED AND
 * ON ANY THEORY OF LIABILITY, WHETHER IN CONTRACT, STRICT LIABILITY, OR TORT
 * (INCLUDING NEGLIGENCE OR OTHERWISE) ARISING IN ANY WAY OUT OF THE USE OF THIS
 * SOFTWARE, EVEN IF ADVISED OF THE POSSIBILITY OF SUCH DAMAGE.
 */

//! @file
//! @brief LMIC API

#ifndef _lmic_h_
#define _lmic_h_

#include "oslmic.h"
#include "lorabase.h"

#if LMIC_DEBUG_LEVEL > 0 || LMIC_X_DEBUG_LEVEL > 0
# if defined(LMIC_DEBUG_INCLUDE)
#   define LMIC_STRINGIFY_(x) #x
#   define LMIC_STRINGIFY(x) LMIC_STRINGIFY_(x)
#   include LMIC_STRINGIFY(LMIC_DEBUG_INCLUDE)
# endif
#  ifdef LMIC_DEBUG_PRINTF_FN
     extern void LMIC_DEBUG_PRINTF_FN(const char *f, ...);
#  endif // ndef LMIC_DEBUG_PRINTF_FN
#endif

// if LMIC_DEBUG_PRINTF is now defined, just use it. This lets you do anything
// you like with a sufficiently crazy header file.
#if LMIC_DEBUG_LEVEL > 0
# ifndef LMIC_DEBUG_PRINTF
//  otherwise, check whether someone configured a print-function to be used,
//  and use it if so.
#   ifdef LMIC_DEBUG_PRINTF_FN
#     define LMIC_DEBUG_PRINTF(f, ...) LMIC_DEBUG_PRINTF_FN(f, ## __VA_ARGS__)
#     ifndef LMIC_DEBUG_INCLUDE // If you use LMIC_DEBUG_INCLUDE, put the declaration in there
        void LMIC_DEBUG_PRINTF_FN(const char *f, ...);
#     endif // ndef LMIC_DEBUG_INCLUDE
#   else // ndef LMIC_DEBUG_PRINTF_FN
//    if there's no other info, just use printf. In a pure Arduino environment,
//    that's what will happen.
#     include <stdio.h>
#     define LMIC_DEBUG_PRINTF(f, ...) printf(f, ## __VA_ARGS__)
#   endif // ndef LMIC_DEBUG_PRINTF_FN
# endif // ndef LMIC_DEBUG_PRINTF
# ifndef LMIC_DEBUG_FLUSH
#   ifdef LMIC_DEBUG_FLUSH_FN
#     define LMIC_DEBUG_FLUSH() LMIC_DEBUG_FLUSH_FN()
#   else // ndef LMIC_DEBUG_FLUSH_FN
//    if there's no other info, assume that flush is not needed.
#     define LMIC_DEBUG_FLUSH() do { ; } while (0)
#   endif // ndef LMIC_DEBUG_FLUSH_FN
# endif // ndef LMIC_DEBUG_FLUSH
#else // LMIC_DEBUG_LEVEL == 0
// If debug level is zero, printf and flush expand to nothing.
# define LMIC_DEBUG_PRINTF(f, ...)      do { ; } while (0)
# define LMIC_DEBUG_FLUSH()             do { ; } while (0)
#endif // LMIC_DEBUG_LEVEL == 0

//
// LMIC_X_DEBUG_LEVEL enables additional, special print functions for debugging
// RSSI features. This is used sparingly.
#if LMIC_X_DEBUG_LEVEL > 0
#  ifdef LMIC_DEBUG_PRINTF_FN
#    define LMIC_X_DEBUG_PRINTF(f, ...) LMIC_DEBUG_PRINTF_FN(f, ## __VA_ARGS__)
#  else
#    error "LMIC_DEBUG_PRINTF_FN must be defined for LMIC_X_DEBUG_LEVEL > 0."
#  endif
#else
#  define LMIC_X_DEBUG_PRINTF(f, ...)  do {;} while(0)
#endif

#ifdef __cplusplus
extern "C"{
#endif

// LMIC version -- this is ths IBM LMIC version
#define LMIC_VERSION_MAJOR 1
#define LMIC_VERSION_MINOR 6
#define LMIC_VERSION_BUILD 1468577746

// Arduino LMIC version
#define ARDUINO_LMIC_VERSION_CALC(major, minor, patch, local)	\
	(((major) << 24u) | ((minor) << 16u) | ((patch) << 8u) | (local))

#define	ARDUINO_LMIC_VERSION	ARDUINO_LMIC_VERSION_CALC(2, 2, 2, 0)

#define	ARDUINO_LMIC_VERSION_GET_MAJOR(v)	\
	(((v) >> 24u) & 0xFFu)

#define	ARDUINO_LMIC_VERSION_GET_MINOR(v)	\
	(((v) >> 16u) & 0xFFu)

#define	ARDUINO_LMIC_VERSION_GET_PATCH(v)	\
	(((v) >> 8u) & 0xFFu)

#define	ARDUINO_LMIC_VERSION_GET_LOCAL(v)	\
	((v) & 0xFFu)

//! Only For Antenna Tuning Tests !
//#define CFG_TxContinuousMode 1

enum { MAX_FRAME_LEN      =  64 };   //!< Library cap on max frame length
enum { TXCONF_ATTEMPTS    =   8 };   //!< Transmit attempts for confirmed frames
enum { MAX_MISSED_BCNS    =  20 };   // threshold for triggering rejoin requests
enum { MAX_RXSYMS         = 100 };   // stop tracking beacon beyond this

enum { LINK_CHECK_CONT    =  12 ,    // continue with this after reported dead link
       LINK_CHECK_DEAD    =  24 ,    // after this UP frames and no response from NWK assume link is dead
       LINK_CHECK_INIT    = -12 ,    // UP frame count until we inc datarate
       LINK_CHECK_OFF     =-128 };   // link check disabled

enum { TIME_RESYNC        = 6*128 }; // secs
enum { TXRX_GUARD_ms      =  6000 };  // msecs - don't start TX-RX transaction before beacon
enum { JOIN_GUARD_ms      =  9000 };  // msecs - don't start Join Req/Acc transaction before beacon
enum { TXRX_BCNEXT_secs   =     2 };  // secs - earliest start after beacon time
enum { RETRY_PERIOD_secs  =     3 };  // secs - random period for retrying a confirmed send

#if CFG_LMIC_EU_like // EU868 spectrum ====================================================

enum { MAX_CHANNELS = 16 };      //!< Max supported channels
enum { MAX_BANDS    =  4 };

enum { LIMIT_CHANNELS = (1<<4) };   // EU868 will never have more channels
//! \internal
struct band_t {
    u2_t     txcap;     // duty cycle limitation: 1/txcap
    s1_t     txpow;     // maximum TX power
    u1_t     lastchnl;  // last used channel
    ostime_t avail;     // channel is blocked until this time
};
TYPEDEF_xref2band_t; //!< \internal

#elif CFG_LMIC_US_like  // US915 spectrum =================================================

enum { MAX_XCHANNELS = 2 };      // extra channels in RAM, channels 0-71 are immutable

#endif // ==========================================================================

// Keep in sync with evdefs.hpp::drChange
enum { DRCHG_SET, DRCHG_NOJACC, DRCHG_NOACK, DRCHG_NOADRACK, DRCHG_NWKCMD };
enum { KEEP_TXPOW = -128 };


#if !defined(DISABLE_PING)
//! \internal
struct rxsched_t {
    u1_t     dr;
    u1_t     intvExp;   // 0..7
    u1_t     slot;      // runs from 0 to 128
    u1_t     rxsyms;
    ostime_t rxbase;
    ostime_t rxtime;    // start of next spot
    u4_t     freq;
};
TYPEDEF_xref2rxsched_t;  //!< \internal
#endif // !DISABLE_PING


#if !defined(DISABLE_BEACONS)
//! Parsing and tracking states of beacons.
enum { BCN_NONE    = 0x00,   //!< No beacon received
       BCN_PARTIAL = 0x01,   //!< Only first (common) part could be decoded (info,lat,lon invalid/previous)
       BCN_FULL    = 0x02,   //!< Full beacon decoded
       BCN_NODRIFT = 0x04,   //!< No drift value measured yet
       BCN_NODDIFF = 0x08 }; //!< No differential drift measured yet
//! Information about the last and previous beacons.
struct bcninfo_t {
    ostime_t txtime;  //!< Time when the beacon was sent
    s1_t     rssi;    //!< Adjusted RSSI value of last received beacon
    s1_t     snr;     //!< Scaled SNR value of last received beacon
    u1_t     flags;   //!< Last beacon reception and tracking states. See BCN_* values.
    u4_t     time;    //!< GPS time in seconds of last beacon (received or surrogate)
    //
    u1_t     info;    //!< Info field of last beacon (valid only if BCN_FULL set)
    s4_t     lat;     //!< Lat field of last beacon (valid only if BCN_FULL set)
    s4_t     lon;     //!< Lon field of last beacon (valid only if BCN_FULL set)
};
#endif // !DISABLE_BEACONS

// purpose of receive window - lmic_t.rxState
enum { RADIO_RST=0, RADIO_TX=1, RADIO_RX=2, RADIO_RXON=3 };
// Netid values /  lmic_t.netid
enum { NETID_NONE=(int)~0U, NETID_MASK=(int)0xFFFFFF };
// MAC operation modes (lmic_t.opmode).
enum { OP_NONE     = 0x0000,
       OP_SCAN     = 0x0001, // radio scan to find a beacon
       OP_TRACK    = 0x0002, // track my networks beacon (netid)
       OP_JOINING  = 0x0004, // device joining in progress (blocks other activities)
       OP_TXDATA   = 0x0008, // TX user data (buffered in pendTxData)
       OP_POLL     = 0x0010, // send empty UP frame to ACK confirmed DN/fetch more DN data
       OP_REJOIN   = 0x0020, // occasionally send JOIN REQUEST
       OP_SHUTDOWN = 0x0040, // prevent MAC from doing anything
       OP_TXRXPEND = 0x0080, // TX/RX transaction pending
       OP_RNDTX    = 0x0100, // prevent TX lining up after a beacon
       OP_PINGINI  = 0x0200, // pingable is initialized and scheduling active
       OP_PINGABLE = 0x0400, // we're pingable
       OP_NEXTCHNL = 0x0800, // find a new channel
       OP_LINKDEAD = 0x1000, // link was reported as dead
       OP_TESTMODE = 0x2000, // developer test mode
};
// TX-RX transaction flags - report back to user
enum { TXRX_ACK    = 0x80,   // confirmed UP frame was acked
       TXRX_NACK   = 0x40,   // confirmed UP frame was not acked
       TXRX_NOPORT = 0x20,   // set if a frame with a port was RXed, clr if no frame/no port
       TXRX_PORT   = 0x10,   // set if a frame with a port was RXed, LMIC.frame[LMIC.dataBeg-1] => port
       TXRX_DNW1   = 0x01,   // received in 1st DN slot
       TXRX_DNW2   = 0x02,   // received in 2dn DN slot
       TXRX_PING   = 0x04 }; // received in a scheduled RX slot
// Event types for event callback
enum _ev_t { EV_SCAN_TIMEOUT=1, EV_BEACON_FOUND,
             EV_BEACON_MISSED, EV_BEACON_TRACKED, EV_JOINING,
             EV_JOINED, EV_RFU1, EV_JOIN_FAILED, EV_REJOIN_FAILED,
             EV_TXCOMPLETE, EV_LOST_TSYNC, EV_RESET,
             EV_RXCOMPLETE, EV_LINK_DEAD, EV_LINK_ALIVE, EV_SCAN_FOUND,
             EV_TXSTART };
typedef enum _ev_t ev_t;

enum {
        // This value represents 100% error in LMIC.clockError
        MAX_CLOCK_ERROR = 65536,
};

// network time request callback function
// defined unconditionally, because APIs and types can't change based on config.
// This is called when a time-request succeeds or when we get a downlink
// without time request, "completing" the pending time request.
typedef void lmic_request_network_time_cb_t(void *pUserData, int flagSuccess);

// how the network represents time.
typedef u4_t lmic_gpstime_t;

// rather than deal with 1/256 second tick, we adjust ostime back
// (as it's high res) to match tNetwork.
typedef struct lmic_time_reference_s lmic_time_reference_t;

struct lmic_time_reference_s {
    // our best idea of when we sent the uplink (end of packet).
    ostime_t tLocal;
    // the network's best idea of when we sent the uplink.
    lmic_gpstime_t tNetwork;
};

enum lmic_request_time_state_e {
    lmic_RequestTimeState_idle = 0,     // we're not doing anything
    lmic_RequestTimeState_tx,           // we want to tx a time request on next uplink
    lmic_RequestTimeState_rx,           // we have tx'ed, next downlink completes.
    lmic_RequestTimeState_success       // we sucessfully got time.
};

typedef u1_t lmic_request_time_state_t;

struct lmic_t {
    // Radio settings TX/RX (also accessed by HAL)
    ostime_t    txend;
    ostime_t    rxtime;

    // LBT info
    ostime_t    lbt_ticks;      // ticks to listen
    s1_t        lbt_dbmax;      // max permissible dB on our channel (eg -80)

    u4_t        freq;
    s1_t        rssi;
    s1_t        snr;            // LMIC.snr is SNR times 4
    rps_t       rps;
    u1_t        rxsyms;
    u1_t        dndr;
    s1_t        txpow;     // dBm

    osjob_t     osjob;

    // Channel scheduling
#if CFG_LMIC_EU_like
    band_t      bands[MAX_BANDS];
    u4_t        channelFreq[MAX_CHANNELS];
    u2_t        channelDrMap[MAX_CHANNELS];
    u2_t        channelMap;
#elif CFG_LMIC_US_like
    u4_t        xchFreq[MAX_XCHANNELS];    // extra channel frequencies (if device is behind a repeater)
    u2_t        xchDrMap[MAX_XCHANNELS];   // extra channel datarate ranges  ---XXX: ditto
    u2_t        channelMap[(72+MAX_XCHANNELS+15)/16];  // enabled bits
    u2_t        activeChannels125khz;
    u2_t        activeChannels500khz;
#endif
    u1_t        txChnl;          // channel for next TX
    u1_t        globalDutyRate;  // max rate: 1/2^k
    ostime_t    globalDutyAvail; // time device can send again

    u4_t        netid;        // current network id (~0 - none)
    u2_t        opmode;
    u1_t        upRepeat;     // configured up repeat
    s1_t        adrTxPow;     // ADR adjusted TX power
    u1_t        datarate;     // current data rate
    u1_t        errcr;        // error coding rate (used for TX only)
    u1_t        rejoinCnt;    // adjustment for rejoin datarate
#if !defined(DISABLE_BEACONS)
    s2_t        drift;        // last measured drift
    s2_t        lastDriftDiff;
    s2_t        maxDriftDiff;
#endif

    u2_t        clockError; // Inaccuracy in the clock. CLOCK_ERROR_MAX
                            // represents +/-100% error

    u1_t        pendTxPort;
    u1_t        pendTxConf;   // confirmed data
    u1_t        pendTxLen;    // +0x80 = confirmed
    u1_t        pendTxData[MAX_LEN_PAYLOAD];

    u2_t        devNonce;     // last generated nonce
    u1_t        nwkKey[16];   // network session key
    u1_t        artKey[16];   // application router session key
    devaddr_t   devaddr;
    u4_t        seqnoDn;      // device level down stream seqno
    u4_t        seqnoUp;
#if LMIC_ENABLE_DeviceTimeReq
    // put here for alignment, to reduce RAM use.
    ostime_t    localDeviceTime;    // the LMIC.txend value for last DeviceTimeAns
    lmic_gpstime_t netDeviceTime;   // the netDeviceTime for lastDeviceTimeAns
                                    // zero ==> not valid.
    lmic_request_network_time_cb_t *pNetworkTimeCb;	// call-back routine
    void        *pNetworkTimeUserData; // call-back data
#endif // LMIC_ENABLE_DeviceTimeReq

    u1_t        dnConf;       // dn frame confirm pending: LORA::FCT_ACK or 0
    s1_t        adrAckReq;    // counter until we reset data rate (0=off)
    u1_t        adrChanged;

    u1_t        rxDelay;      // Rx delay after TX

    u1_t        margin;
    bit_t       ladrAns;      // link adr adapt answer pending
    bit_t       devsAns;      // device status answer pending
    s1_t        devAnsMargin; // SNR value between -32 and 31 (inclusive) for the last successfully received DevStatusReq command
    u1_t        adrEnabled;
    u1_t        moreData;     // NWK has more data pending
#if !defined(DISABLE_MCMD_DCAP_REQ)
    bit_t       dutyCapAns;   // have to ACK duty cycle settings
#endif
#if !defined(DISABLE_MCMD_SNCH_REQ)
    u1_t        snchAns;      // answer set new channel
#endif
#if LMIC_ENABLE_TxParamSetupReq
    bit_t       txParamSetupAns; // transmit setup answer pending.
    u1_t        txParam;        // the saved TX param byte.
#endif
<<<<<<< HEAD
#if defined(LMIC_ENABLE_DeviceTimeReq)
    bit_t       txDeviceTimeReq; // DeviceTimeReq pending
=======
#if LMIC_ENABLE_DeviceTimeReq
    lmic_request_time_state_t txDeviceTimeReqState;  // current state, initially idle.
    u1_t        netDeviceTimeFrac;     // updated on any DeviceTimeAns.
>>>>>>> b67f3369
#endif

    // rx1DrOffset is the offset from uplink to downlink datarate
    u1_t        rx1DrOffset;  // captured from join. zero by default.

    // 2nd RX window (after up stream)
    u1_t        dn2Dr;
    u4_t        dn2Freq;
#if !defined(DISABLE_MCMD_DN2P_SET)
    u1_t        dn2Ans;       // 0=no answer pend, 0x80+ACKs
#endif

    // Class B state
#if !defined(DISABLE_BEACONS)
    u1_t        missedBcns;   // unable to track last N beacons
    u1_t        bcninfoTries; // how often to try (scan mode only)
#endif
#if !defined(DISABLE_MCMD_PING_SET) && !defined(DISABLE_PING)
    u1_t        pingSetAns;   // answer set cmd and ACK bits
#endif
#if !defined(DISABLE_PING)
    rxsched_t   ping;         // pingable setup
#endif

    // Public part of MAC state
    u1_t        txCnt;
    u1_t        txrxFlags;  // transaction flags (TX-RX combo)
    u1_t        dataBeg;    // 0 or start of data (dataBeg-1 is port)
    u1_t        dataLen;    // 0 no data or zero length data, >0 byte count of data
    u1_t        frame[MAX_LEN_FRAME];

#if !defined(DISABLE_BEACONS)
    u1_t        bcnChnl;
    u1_t        bcnRxsyms;    //
    ostime_t    bcnRxtime;
    bcninfo_t   bcninfo;      // Last received beacon info
#endif

    u1_t        noRXIQinversion;
};

//! \var struct lmic_t LMIC
//! The state of LMIC MAC layer is encapsulated in this variable.
DECLARE_LMIC; //!< \internal

//! Construct a bit map of allowed datarates from drlo to drhi (both included).
#define DR_RANGE_MAP(drlo,drhi) (((u2_t)0xFFFF<<(drlo)) & ((u2_t)0xFFFF>>(15-(drhi))))
bit_t LMIC_setupBand (u1_t bandidx, s1_t txpow, u2_t txcap);
bit_t LMIC_setupChannel (u1_t channel, u4_t freq, u2_t drmap, s1_t band);
void  LMIC_disableChannel (u1_t channel);
void  LMIC_enableSubBand(u1_t band);
void  LMIC_enableChannel(u1_t channel);
void  LMIC_disableSubBand(u1_t band);
void  LMIC_selectSubBand(u1_t band);

void  LMIC_setDrTxpow   (dr_t dr, s1_t txpow);  // set default/start DR/txpow
void  LMIC_setAdrMode   (bit_t enabled);        // set ADR mode (if mobile turn off)
#if !defined(DISABLE_JOIN)
bit_t LMIC_startJoining (void);
#endif

void  LMIC_shutdown     (void);
void  LMIC_init         (void);
void  LMIC_reset        (void);
void  LMIC_clrTxData    (void);
void  LMIC_setTxData    (void);
int   LMIC_setTxData2   (u1_t port, xref2u1_t data, u1_t dlen, u1_t confirmed);
void  LMIC_sendAlive    (void);

#if defined(LMIC_ENABLE_DeviceTimeReq)
void  LMIC_setDeviceTimeReq(void);
#endif

#if !defined(DISABLE_BEACONS)
bit_t LMIC_enableTracking  (u1_t tryBcnInfo);
void  LMIC_disableTracking (void);
#endif

#if !defined(DISABLE_PING)
void  LMIC_stopPingable  (void);
void  LMIC_setPingable   (u1_t intvExp);
#endif
#if !defined(DISABLE_JOIN)
void  LMIC_tryRejoin     (void);
#endif

void LMIC_setSession (u4_t netid, devaddr_t devaddr, xref2u1_t nwkKey, xref2u1_t artKey);
void LMIC_setLinkCheckMode (bit_t enabled);
void LMIC_setClockError(u2_t error);

u4_t LMIC_getSeqnoUp    (void);
u4_t LMIC_setSeqnoUp    (u4_t);
void LMIC_getSessionKeys (u4_t *netid, devaddr_t *devaddr, xref2u1_t nwkKey, xref2u1_t artKey);

void LMIC_requestNetworkTime(lmic_request_network_time_cb_t *pCallbackfn, void *pUserData);
int LMIC_getNetworkTimeReference(lmic_time_reference_t *pReference);

// Declare onEvent() function, to make sure any definition will have the
// C conventions, even when in a C++ file.
DECL_ON_LMIC_EVENT;



// Special APIs - for development or testing
// !!!See implementation for caveats!!!

#ifdef __cplusplus
} // extern "C"
#endif

#endif // _lmic_h_<|MERGE_RESOLUTION|>--- conflicted
+++ resolved
@@ -366,14 +366,9 @@
     bit_t       txParamSetupAns; // transmit setup answer pending.
     u1_t        txParam;        // the saved TX param byte.
 #endif
-<<<<<<< HEAD
-#if defined(LMIC_ENABLE_DeviceTimeReq)
-    bit_t       txDeviceTimeReq; // DeviceTimeReq pending
-=======
 #if LMIC_ENABLE_DeviceTimeReq
     lmic_request_time_state_t txDeviceTimeReqState;  // current state, initially idle.
     u1_t        netDeviceTimeFrac;     // updated on any DeviceTimeAns.
->>>>>>> b67f3369
 #endif
 
     // rx1DrOffset is the offset from uplink to downlink datarate
@@ -443,10 +438,6 @@
 int   LMIC_setTxData2   (u1_t port, xref2u1_t data, u1_t dlen, u1_t confirmed);
 void  LMIC_sendAlive    (void);
 
-#if defined(LMIC_ENABLE_DeviceTimeReq)
-void  LMIC_setDeviceTimeReq(void);
-#endif
-
 #if !defined(DISABLE_BEACONS)
 bit_t LMIC_enableTracking  (u1_t tryBcnInfo);
 void  LMIC_disableTracking (void);
