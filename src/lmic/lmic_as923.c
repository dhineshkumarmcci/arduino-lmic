--- conflicted
+++ resolved
@@ -75,24 +75,16 @@
 };
 
 static uint8_t 
-<<<<<<< HEAD
-LMICas923_getUplinkDwellBit(UNUSED_VAR uint8_t mcmd_txparam) {
-=======
 LMICas923_getUplinkDwellBit(uint8_t mcmd_txparam) {
         LMIC_API_PARAMETER(mcmd_txparam);
 
->>>>>>> 25fffe5c
         return (LMIC.txParam & MCMD_TxParam_TxDWELL_MASK) != 0; 
 }
 
 static uint8_t 
-<<<<<<< HEAD
-LMICas923_getDownlinkDwellBit(UNUSED_VAR uint8_t mcmd_txparam) {
-=======
 LMICas923_getDownlinkDwellBit(uint8_t mcmd_txparam) {
         LMIC_API_PARAMETER(mcmd_txparam);
 
->>>>>>> 25fffe5c
         return (LMIC.txParam & MCMD_TxParam_RxDWELL_MASK) != 0; 
 }
 
@@ -175,13 +167,9 @@
 };
 
 // as923 ignores join, becuase the channel setup is the same either way.
-<<<<<<< HEAD
-void LMICas923_initDefaultChannels(UNUSED_VAR bit_t join) {
-=======
 void LMICas923_initDefaultChannels(bit_t join) {
         LMIC_API_PARAMETER(join);
 
->>>>>>> 25fffe5c
         os_clearMem(&LMIC.channelFreq, sizeof(LMIC.channelFreq));
         os_clearMem(&LMIC.channelDrMap, sizeof(LMIC.channelDrMap));
         os_clearMem(&LMIC.bands, sizeof(LMIC.bands));
