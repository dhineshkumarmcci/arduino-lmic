/*******************************************************************************
 * Copyright (c) 2014-2015 IBM Corporation.
 * All rights reserved. This program and the accompanying materials
 * are made available under the terms of the Eclipse Public License v1.0
 * which accompanies this distribution, and is available at
 * http://www.eclipse.org/legal/epl-v10.html
 *
 * Contributors:
 *    IBM Zurich Research Lab - initial API, implementation and documentation
 *******************************************************************************/

//! \file
#include "lmic.h"

#if defined(DISABLE_BEACONS) && !defined(DISABLE_PING)
#error Ping needs beacon tracking
#endif

#if !defined(MINRX_SYMS)
#define MINRX_SYMS 5
#endif // !defined(MINRX_SYMS)
#define PAMBL_SYMS 8
#define PAMBL_FSK  5
#define PRERX_FSK  1
#define RXLEN_FSK  (1+5+2)

#define BCN_INTV_osticks       sec2osticks(BCN_INTV_sec)
#define TXRX_GUARD_osticks     ms2osticks(TXRX_GUARD_ms)
#define JOIN_GUARD_osticks     ms2osticks(JOIN_GUARD_ms)
#define DELAY_JACC1_osticks    sec2osticks(DELAY_JACC1)
#define DELAY_JACC2_osticks    sec2osticks(DELAY_JACC2)
#define DELAY_EXTDNW2_osticks  sec2osticks(DELAY_EXTDNW2)
#define BCN_RESERVE_osticks    ms2osticks(BCN_RESERVE_ms)
#define BCN_GUARD_osticks      ms2osticks(BCN_GUARD_ms)
#define BCN_WINDOW_osticks     ms2osticks(BCN_WINDOW_ms)
#define AIRTIME_BCN_osticks    us2osticks(AIRTIME_BCN)
#if defined(CFG_eu868)
#define DNW2_SAFETY_ZONE       ms2osticks(3000)
#endif
#if defined(CFG_us915)
#define DNW2_SAFETY_ZONE       ms2osticks(750)
#endif

// Special APIs - for development or testing
#define isTESTMODE() 0

DEFINE_LMIC;


// Fwd decls.
static void engineUpdate(void);
static void startScan (void);


// ================================================================================
// BEG OS - default implementations for certain OS suport functions

#if !defined(HAS_os_calls)

#if !defined(os_rlsbf2)
u2_t os_rlsbf2 (xref2cu1_t buf) {
    return (u2_t)((u2_t)buf[0] | ((u2_t)buf[1]<<8));
}
#endif

#if !defined(os_rlsbf4)
u4_t os_rlsbf4 (xref2cu1_t buf) {
    return (u4_t)((u4_t)buf[0] | ((u4_t)buf[1]<<8) | ((u4_t)buf[2]<<16) | ((u4_t)buf[3]<<24));
}
#endif


#if !defined(os_rmsbf4)
u4_t os_rmsbf4 (xref2cu1_t buf) {
    return (u4_t)((u4_t)buf[3] | ((u4_t)buf[2]<<8) | ((u4_t)buf[1]<<16) | ((u4_t)buf[0]<<24));
}
#endif


#if !defined(os_wlsbf2)
void os_wlsbf2 (xref2u1_t buf, u2_t v) {
    buf[0] = v;
    buf[1] = v>>8;
}
#endif

#if !defined(os_wlsbf4)
void os_wlsbf4 (xref2u1_t buf, u4_t v) {
    buf[0] = v;
    buf[1] = v>>8;
    buf[2] = v>>16;
    buf[3] = v>>24;
}
#endif

#if !defined(os_wmsbf4)
void os_wmsbf4 (xref2u1_t buf, u4_t v) {
    buf[3] = v;
    buf[2] = v>>8;
    buf[1] = v>>16;
    buf[0] = v>>24;
}
#endif

#if !defined(os_getBattLevel)
u1_t os_getBattLevel (void) {
    return MCMD_DEVS_BATT_NOINFO;
}
#endif

#if !defined(os_crc16)
// New CRC-16 CCITT(XMODEM) checksum for beacons:
u2_t os_crc16 (xref2u1_t data, uint len) {
    u2_t remainder = 0;
    u2_t polynomial = 0x1021;
    for( uint i = 0; i < len; i++ ) {
        remainder ^= data[i] << 8;
        for( u1_t bit = 8; bit > 0; bit--) {
            if( (remainder & 0x8000) )
                remainder = (remainder << 1) ^ polynomial;
            else
                remainder <<= 1;
        }
    }
    return remainder;
}
#endif

#endif // !HAS_os_calls

// END OS - default implementations for certain OS suport functions
// ================================================================================

// ================================================================================
// BEG AES

static void micB0 (u4_t devaddr, u4_t seqno, int dndir, int len) {
    os_clearMem(AESaux,16);
    AESaux[0]  = 0x49;
    AESaux[5]  = dndir?1:0;
    AESaux[15] = len;
    os_wlsbf4(AESaux+ 6,devaddr);
    os_wlsbf4(AESaux+10,seqno);
}


static int aes_verifyMic (xref2cu1_t key, u4_t devaddr, u4_t seqno, int dndir, xref2u1_t pdu, int len) {
    micB0(devaddr, seqno, dndir, len);
    os_copyMem(AESkey,key,16);
    return os_aes(AES_MIC, pdu, len) == os_rmsbf4(pdu+len);
}


static void aes_appendMic (xref2cu1_t key, u4_t devaddr, u4_t seqno, int dndir, xref2u1_t pdu, int len) {
    micB0(devaddr, seqno, dndir, len);
    os_copyMem(AESkey,key,16);
    // MSB because of internal structure of AES
    os_wmsbf4(pdu+len, os_aes(AES_MIC, pdu, len));
}


static void aes_appendMic0 (xref2u1_t pdu, int len) {
    os_getDevKey(AESkey);
    os_wmsbf4(pdu+len, os_aes(AES_MIC|AES_MICNOAUX, pdu, len));  // MSB because of internal structure of AES
}


static int aes_verifyMic0 (xref2u1_t pdu, int len) {
    os_getDevKey(AESkey);
    return os_aes(AES_MIC|AES_MICNOAUX, pdu, len) == os_rmsbf4(pdu+len);
}


static void aes_encrypt (xref2u1_t pdu, int len) {
    os_getDevKey(AESkey);
    os_aes(AES_ENC, pdu, len);
}


static void aes_cipher (xref2cu1_t key, u4_t devaddr, u4_t seqno, int dndir, xref2u1_t payload, int len) {
    if( len <= 0 )
        return;
    os_clearMem(AESaux, 16);
    AESaux[0] = AESaux[15] = 1; // mode=cipher / dir=down / block counter=1
    AESaux[5] = dndir?1:0;
    os_wlsbf4(AESaux+ 6,devaddr);
    os_wlsbf4(AESaux+10,seqno);
    os_copyMem(AESkey,key,16);
    os_aes(AES_CTR, payload, len);
}


static void aes_sessKeys (u2_t devnonce, xref2cu1_t artnonce, xref2u1_t nwkkey, xref2u1_t artkey) {
    os_clearMem(nwkkey, 16);
    nwkkey[0] = 0x01;
    os_copyMem(nwkkey+1, artnonce, LEN_ARTNONCE+LEN_NETID);
    os_wlsbf2(nwkkey+1+LEN_ARTNONCE+LEN_NETID, devnonce);
    os_copyMem(artkey, nwkkey, 16);
    artkey[0] = 0x02;

    os_getDevKey(AESkey);
    os_aes(AES_ENC, nwkkey, 16);
    os_getDevKey(AESkey);
    os_aes(AES_ENC, artkey, 16);
}

// END AES
// ================================================================================


// ================================================================================
// BEG LORA

#if defined(CFG_eu868) // ========================================

#define maxFrameLen(dr) ((dr)<=DR_SF9 ? TABLE_GET_U1(maxFrameLens, (dr)) : 0xFF)
CONST_TABLE(u1_t, maxFrameLens) [] = { 64,64,64,123 };

CONST_TABLE(u1_t, _DR2RPS_CRC)[] = {
    ILLEGAL_RPS,
    (u1_t)MAKERPS(SF12, BW125, CR_4_5, 0, 0),
    (u1_t)MAKERPS(SF11, BW125, CR_4_5, 0, 0),
    (u1_t)MAKERPS(SF10, BW125, CR_4_5, 0, 0),
    (u1_t)MAKERPS(SF9,  BW125, CR_4_5, 0, 0),
    (u1_t)MAKERPS(SF8,  BW125, CR_4_5, 0, 0),
    (u1_t)MAKERPS(SF7,  BW125, CR_4_5, 0, 0),
    (u1_t)MAKERPS(SF7,  BW250, CR_4_5, 0, 0),
    (u1_t)MAKERPS(FSK,  BW125, CR_4_5, 0, 0),
    ILLEGAL_RPS
};

static CONST_TABLE(s1_t, TXPOWLEVELS)[] = {
    20, 14, 11, 8, 5, 2, 0,0, 0,0,0,0, 0,0,0,0
};
#define pow2dBm(mcmd_ladr_p1) (TABLE_GET_S1(TXPOWLEVELS, (mcmd_ladr_p1&MCMD_LADR_POW_MASK)>>MCMD_LADR_POW_SHIFT))

#elif defined(CFG_us915) // ========================================

#define maxFrameLen(dr) ((dr)<=DR_SF11CR ? TABLE_GET_U1(maxFrameLens, (dr)) : 0xFF)
CONST_TABLE(u1_t, maxFrameLens) [] = { 24,66,142,255,255,255,255,255,  66,142 };

CONST_TABLE(u1_t, _DR2RPS_CRC)[] = {
    ILLEGAL_RPS,
    MAKERPS(SF10, BW125, CR_4_5, 0, 0),
    MAKERPS(SF9 , BW125, CR_4_5, 0, 0),
    MAKERPS(SF8 , BW125, CR_4_5, 0, 0),
    MAKERPS(SF7 , BW125, CR_4_5, 0, 0),
    MAKERPS(SF8 , BW500, CR_4_5, 0, 0),
    ILLEGAL_RPS ,
    ILLEGAL_RPS ,
    ILLEGAL_RPS ,
    MAKERPS(SF12, BW500, CR_4_5, 0, 0),
    MAKERPS(SF11, BW500, CR_4_5, 0, 0),
    MAKERPS(SF10, BW500, CR_4_5, 0, 0),
    MAKERPS(SF9 , BW500, CR_4_5, 0, 0),
    MAKERPS(SF8 , BW500, CR_4_5, 0, 0),
    MAKERPS(SF7 , BW500, CR_4_5, 0, 0),
    ILLEGAL_RPS
};

#define pow2dBm(mcmd_ladr_p1) ((s1_t)(30 - (((mcmd_ladr_p1)&MCMD_LADR_POW_MASK)<<1)))

#endif // ================================================

static CONST_TABLE(u1_t, SENSITIVITY)[7][3] = {
    // ------------bw----------
    // 125kHz    250kHz    500kHz
    { 141-109,  141-109, 141-109 },  // FSK
    { 141-127,  141-124, 141-121 },  // SF7
    { 141-129,  141-126, 141-123 },  // SF8
    { 141-132,  141-129, 141-126 },  // SF9
    { 141-135,  141-132, 141-129 },  // SF10
    { 141-138,  141-135, 141-132 },  // SF11
    { 141-141,  141-138, 141-135 }   // SF12
};

int getSensitivity (rps_t rps) {
    return -141 + TABLE_GET_U1_TWODIM(SENSITIVITY, getSf(rps), getBw(rps));
}

ostime_t calcAirTime (rps_t rps, u1_t plen) {
    u1_t bw = getBw(rps);  // 0,1,2 = 125,250,500kHz
    u1_t sf = getSf(rps);  // 0=FSK, 1..6 = SF7..12
    if( sf == FSK ) {
        return (plen+/*preamble*/5+/*syncword*/3+/*len*/1+/*crc*/2) * /*bits/byte*/8
            * (s4_t)OSTICKS_PER_SEC / /*kbit/s*/50000;
    }
    u1_t sfx = 4*(sf+(7-SF7));
    u1_t q = sfx - (sf >= SF11 ? 8 : 0);
    int tmp = 8*plen - sfx + 28 + (getNocrc(rps)?0:16) - (getIh(rps)?20:0);
    if( tmp > 0 ) {
        tmp = (tmp + q - 1) / q;
        tmp *= getCr(rps)+5;
        tmp += 8;
    } else {
        tmp = 8;
    }
    tmp = (tmp<<2) + /*preamble*/49 /* 4 * (8 + 4.25) */;
    // bw = 125000 = 15625 * 2^3
    //      250000 = 15625 * 2^4
    //      500000 = 15625 * 2^5
    // sf = 7..12
    //
    // osticks =  tmp * OSTICKS_PER_SEC * 1<<sf / bw
    //
    // 3 => counter reduced divisor 125000/8 => 15625
    // 2 => counter 2 shift on tmp
    sfx = sf+(7-SF7) - (3+2) - bw;
    int div = 15625;
    if( sfx > 4 ) {
        // prevent 32bit signed int overflow in last step
        div >>= sfx-4;
        sfx = 4;
    }
    // Need 32bit arithmetic for this last step
    return (((ostime_t)tmp << sfx) * OSTICKS_PER_SEC + div/2) / div;
}

extern inline rps_t updr2rps (dr_t dr);
extern inline rps_t dndr2rps (dr_t dr);
extern inline int isFasterDR (dr_t dr1, dr_t dr2);
extern inline int isSlowerDR (dr_t dr1, dr_t dr2);
extern inline dr_t  incDR    (dr_t dr);
extern inline dr_t  decDR    (dr_t dr);
extern inline dr_t  assertDR (dr_t dr);
extern inline dr_t  validDR  (dr_t dr);
extern inline dr_t  lowerDR  (dr_t dr, u1_t n);

extern inline sf_t  getSf    (rps_t params);
extern inline rps_t setSf    (rps_t params, sf_t sf);
extern inline bw_t  getBw    (rps_t params);
extern inline rps_t setBw    (rps_t params, bw_t cr);
extern inline cr_t  getCr    (rps_t params);
extern inline rps_t setCr    (rps_t params, cr_t cr);
extern inline int   getNocrc (rps_t params);
extern inline rps_t setNocrc (rps_t params, int nocrc);
extern inline int   getIh    (rps_t params);
extern inline rps_t setIh    (rps_t params, int ih);
extern inline rps_t makeRps  (sf_t sf, bw_t bw, cr_t cr, int ih, int nocrc);
extern inline int   sameSfBw (rps_t r1, rps_t r2);

// END LORA
// ================================================================================


// Adjust DR for TX retries
//  - indexed by retry count
//  - return steps to lower DR
static CONST_TABLE(u1_t, DRADJUST)[2+TXCONF_ATTEMPTS] = {
    // normal frames - 1st try / no retry
    0,
    // confirmed frames
    0,0,1,0,1,0,1,0,0
};


// Table below defines the size of one symbol as
//   symtime = 256us * 2^T(sf,bw)
// 256us is called one symunit.
//                 SF:
//      BW:      |__7___8___9__10__11__12
//      125kHz   |  2   3   4   5   6   7
//      250kHz   |  1   2   3   4   5   6
//      500kHz   |  0   1   2   3   4   5
//
// Times for half symbol per DR
// Per DR table to minimize rounding errors
static CONST_TABLE(ostime_t, DR2HSYM_osticks)[] = {
#if defined(CFG_eu868)
#define dr2hsym(dr) (TABLE_GET_OSTIME(DR2HSYM_osticks, (dr)))
    us2osticksRound(128<<7),  // DR_SF12
    us2osticksRound(128<<6),  // DR_SF11
    us2osticksRound(128<<5),  // DR_SF10
    us2osticksRound(128<<4),  // DR_SF9
    us2osticksRound(128<<3),  // DR_SF8
    us2osticksRound(128<<2),  // DR_SF7
    us2osticksRound(128<<1),  // DR_SF7B
    us2osticksRound(80)       // FSK -- not used (time for 1/2 byte)
#elif defined(CFG_us915)
#define dr2hsym(dr) (TABLE_GET_OSTIME(DR2HSYM_osticks, (dr)&7))  // map DR_SFnCR -> 0-6
    us2osticksRound(128<<5),  // DR_SF10   DR_SF12CR
    us2osticksRound(128<<4),  // DR_SF9    DR_SF11CR
    us2osticksRound(128<<3),  // DR_SF8    DR_SF10CR
    us2osticksRound(128<<2),  // DR_SF7    DR_SF9CR
    us2osticksRound(128<<1),  // DR_SF8C   DR_SF8CR
    us2osticksRound(128<<0)   // ------    DR_SF7CR
#endif
};


#if !defined(DISABLE_BEACONS)
static ostime_t calcRxWindow (u1_t secs, dr_t dr) {
    ostime_t rxoff, err;
    if( secs==0 ) {
        // aka 128 secs (next becaon)
        rxoff = LMIC.drift;
        err = LMIC.lastDriftDiff;
    } else {
        // scheduled RX window within secs into current beacon period
        rxoff = (LMIC.drift * (ostime_t)secs) >> BCN_INTV_exp;
        err = (LMIC.lastDriftDiff * (ostime_t)secs) >> BCN_INTV_exp;
    }
    u1_t rxsyms = MINRX_SYMS;
    err += (ostime_t)LMIC.maxDriftDiff * LMIC.missedBcns;
    LMIC.rxsyms = MINRX_SYMS + (err / dr2hsym(dr));

    return (rxsyms-PAMBL_SYMS) * dr2hsym(dr) + rxoff;
}


// Setup beacon RX parameters assuming we have an error of ms (aka +/-(ms/2))
static void calcBcnRxWindowFromMillis (u1_t ms, bit_t ini) {
    if( ini ) {
        LMIC.drift = 0;
        LMIC.maxDriftDiff = 0;
        LMIC.missedBcns = 0;
        LMIC.bcninfo.flags |= BCN_NODRIFT|BCN_NODDIFF;
    }
    ostime_t hsym = dr2hsym(DR_BCN);
    LMIC.bcnRxsyms = MINRX_SYMS + ms2osticksCeil(ms) / hsym;
    LMIC.bcnRxtime = LMIC.bcninfo.txtime + BCN_INTV_osticks - (LMIC.bcnRxsyms-PAMBL_SYMS) * hsym;
}
#endif // !DISABLE_BEACONS


#if !defined(DISABLE_PING)
// Setup scheduled RX window (ping/multicast slot)
static void rxschedInit (xref2rxsched_t rxsched) {
    os_clearMem(AESkey,16);
    os_clearMem(LMIC.frame+8,8);
    os_wlsbf4(LMIC.frame, LMIC.bcninfo.time);
    os_wlsbf4(LMIC.frame+4, LMIC.devaddr);
    os_aes(AES_ENC,LMIC.frame,16);
    u1_t intvExp = rxsched->intvExp;
    ostime_t off = os_rlsbf2(LMIC.frame) & (0x0FFF >> (7 - intvExp)); // random offset (slot units)
    rxsched->rxbase = (LMIC.bcninfo.txtime +
                       BCN_RESERVE_osticks +
                       ms2osticks(BCN_SLOT_SPAN_ms * off)); // random offset osticks
    rxsched->slot   = 0;
    rxsched->rxtime = rxsched->rxbase - calcRxWindow(/*secs BCN_RESERVE*/2+(1<<intvExp),rxsched->dr);
    rxsched->rxsyms = LMIC.rxsyms;
}


static bit_t rxschedNext (xref2rxsched_t rxsched, ostime_t cando) {
  again:
    if( rxsched->rxtime - cando >= 0 )
        return 1;
    u1_t slot;
    if( (slot=rxsched->slot) >= 128 )
        return 0;
    u1_t intv = 1<<rxsched->intvExp;
    if( (rxsched->slot = (slot += (intv))) >= 128 )
        return 0;
    rxsched->rxtime = rxsched->rxbase
        + ((BCN_WINDOW_osticks * (ostime_t)slot) >> BCN_INTV_exp)
        - calcRxWindow(/*secs BCN_RESERVE*/2+slot+intv,rxsched->dr);
    rxsched->rxsyms = LMIC.rxsyms;
    goto again;
}
#endif // !DISABLE_PING)


static ostime_t rndDelay (u1_t secSpan) {
    u2_t r = os_getRndU2();
    ostime_t delay = r;
    if( delay > OSTICKS_PER_SEC )
        delay = r % (u2_t)OSTICKS_PER_SEC;
    if( secSpan > 0 )
        delay += ((u1_t)r % secSpan) * OSTICKS_PER_SEC;
    return delay;
}


static void txDelay (ostime_t reftime, u1_t secSpan) {
    reftime += rndDelay(secSpan);
    if( LMIC.globalDutyRate == 0  ||  (reftime - LMIC.globalDutyAvail) > 0 ) {
        LMIC.globalDutyAvail = reftime;
        LMIC.opmode |= OP_RNDTX;
    }
}


static void setDrJoin (u1_t reason, u1_t dr) {
    EV(drChange, INFO, (e_.reason    = reason,
                        e_.deveui    = MAIN::CDEV->getEui(),
                        e_.dr        = dr|DR_PAGE,
                        e_.txpow     = LMIC.adrTxPow,
                        e_.prevdr    = LMIC.datarate|DR_PAGE,
                        e_.prevtxpow = LMIC.adrTxPow));
    LMIC.datarate = dr;
    DO_DEVDB(LMIC.datarate,datarate);
}


static void setDrTxpow (u1_t reason, u1_t dr, s1_t pow) {
    EV(drChange, INFO, (e_.reason    = reason,
                        e_.deveui    = MAIN::CDEV->getEui(),
                        e_.dr        = dr|DR_PAGE,
                        e_.txpow     = pow,
                        e_.prevdr    = LMIC.datarate|DR_PAGE,
                        e_.prevtxpow = LMIC.adrTxPow));

    if( pow != KEEP_TXPOW )
        LMIC.adrTxPow = pow;
    if( LMIC.datarate != dr ) {
        LMIC.datarate = dr;
        DO_DEVDB(LMIC.datarate,datarate);
        LMIC.opmode |= OP_NEXTCHNL;
    }
}


#if !defined(DISABLE_PING)
void LMIC_stopPingable (void) {
    LMIC.opmode &= ~(OP_PINGABLE|OP_PINGINI);
}


void LMIC_setPingable (u1_t intvExp) {
    // Change setting
    LMIC.ping.intvExp = (intvExp & 0x7);
    LMIC.opmode |= OP_PINGABLE;
    // App may call LMIC_enableTracking() explicitely before
    // Otherwise tracking is implicitly enabled here
    if( (LMIC.opmode & (OP_TRACK|OP_SCAN)) == 0  &&  LMIC.bcninfoTries == 0 )
        LMIC_enableTracking(0);
}

#endif // !DISABLE_PING

#if defined(CFG_eu868)
// ================================================================================
//
// BEG: EU868 related stuff
//
enum { NUM_DEFAULT_CHANNELS=3 };
static CONST_TABLE(u4_t, iniChannelFreq)[6] = {
    // Join frequencies and duty cycle limit (0.1%)
    EU868_F1|BAND_MILLI, EU868_F2|BAND_MILLI, EU868_F3|BAND_MILLI,
    // Default operational frequencies
    EU868_F1|BAND_CENTI, EU868_F2|BAND_CENTI, EU868_F3|BAND_CENTI,
};

static void initDefaultChannels (bit_t join) {
    os_clearMem(&LMIC.channelFreq, sizeof(LMIC.channelFreq));
    os_clearMem(&LMIC.channelDrMap, sizeof(LMIC.channelDrMap));
    os_clearMem(&LMIC.bands, sizeof(LMIC.bands));

    LMIC.channelMap = 0x07;
    u1_t su = join ? 0 : 3;
    for( u1_t fu=0; fu<3; fu++,su++ ) {
        LMIC.channelFreq[fu]  = TABLE_GET_U4(iniChannelFreq, su);
        LMIC.channelDrMap[fu] = DR_RANGE_MAP(DR_SF12,DR_SF7);
    }

    LMIC.bands[BAND_MILLI].txcap    = 1000;  // 0.1%
    LMIC.bands[BAND_MILLI].txpow    = 14;
    LMIC.bands[BAND_MILLI].lastchnl = os_getRndU1() % MAX_CHANNELS;
    LMIC.bands[BAND_CENTI].txcap    = 100;   // 1%
    LMIC.bands[BAND_CENTI].txpow    = 14;
    LMIC.bands[BAND_CENTI].lastchnl = os_getRndU1() % MAX_CHANNELS;
    LMIC.bands[BAND_DECI ].txcap    = 10;    // 10%
    LMIC.bands[BAND_DECI ].txpow    = 27;
    LMIC.bands[BAND_DECI ].lastchnl = os_getRndU1() % MAX_CHANNELS;
    LMIC.bands[BAND_MILLI].avail =
    LMIC.bands[BAND_CENTI].avail =
    LMIC.bands[BAND_DECI ].avail = os_getTime();
}

bit_t LMIC_setupBand (u1_t bandidx, s1_t txpow, u2_t txcap) {
    if( bandidx > BAND_AUX ) return 0;
    band_t* b = &LMIC.bands[bandidx];
    b->txpow = txpow;
    b->txcap = txcap;
    b->avail = os_getTime();
    b->lastchnl = os_getRndU1() % MAX_CHANNELS;
    return 1;
}

bit_t LMIC_setupChannel (u1_t chidx, u4_t freq, u2_t drmap, s1_t band) {
    if( chidx >= MAX_CHANNELS )
        return 0;
    if( band == -1 ) {
        if( freq >= 869400000 && freq <= 869650000 )
            freq |= BAND_DECI;   // 10% 27dBm
        else if( (freq >= 868000000 && freq <= 868600000) ||
                 (freq >= 869700000 && freq <= 870000000)  )
            freq |= BAND_CENTI;  // 1% 14dBm
        else
            freq |= BAND_MILLI;  // 0.1% 14dBm
    } else {
        if( band > BAND_AUX ) return 0;
        freq = (freq&~3) | band;
    }
    LMIC.channelFreq [chidx] = freq;
    LMIC.channelDrMap[chidx] = drmap==0 ? DR_RANGE_MAP(DR_SF12,DR_SF7) : drmap;
    LMIC.channelMap |= 1<<chidx;  // enabled right away
    return 1;
}

void LMIC_disableChannel (u1_t channel) {
    LMIC.channelFreq[channel] = 0;
    LMIC.channelDrMap[channel] = 0;
    LMIC.channelMap &= ~(1<<channel);
}

static u4_t convFreq (xref2u1_t ptr) {
    u4_t freq = (os_rlsbf4(ptr-1) >> 8) * 100;
    if( freq < EU868_FREQ_MIN || freq > EU868_FREQ_MAX )
        freq = 0;
    return freq;
}

static u1_t mapChannels (u1_t chpage, u2_t chmap) {
    // Bad page, disable all channel, enable non-existent
    if( chpage != 0 || chmap==0 || (chmap & ~LMIC.channelMap) != 0 )
        return 0;  // illegal input
    for( u1_t chnl=0; chnl<MAX_CHANNELS; chnl++ ) {
        if( (chmap & (1<<chnl)) != 0 && LMIC.channelFreq[chnl] == 0 )
            chmap &= ~(1<<chnl); // ignore - channel is not defined
    }
    LMIC.channelMap = chmap;
    return 1;
}


static void updateTx (ostime_t txbeg) {
    u4_t freq = LMIC.channelFreq[LMIC.txChnl];
    // Update global/band specific duty cycle stats
    ostime_t airtime = calcAirTime(LMIC.rps, LMIC.dataLen);
    // Update channel/global duty cycle stats
    xref2band_t band = &LMIC.bands[freq & 0x3];
    LMIC.freq  = freq & ~(u4_t)3;
    LMIC.txpow = band->txpow;
    band->avail = txbeg + airtime * band->txcap;
    if( LMIC.globalDutyRate != 0 )
        LMIC.globalDutyAvail = txbeg + (airtime<<LMIC.globalDutyRate);
}

static ostime_t nextTx (ostime_t now) {
    u1_t bmap=0xF;
    do {
        ostime_t mintime = now + /*8h*/sec2osticks(28800);
        u1_t band=0;
        for( u1_t bi=0; bi<4; bi++ ) {
            if( (bmap & (1<<bi)) && mintime - LMIC.bands[bi].avail > 0 )
                mintime = LMIC.bands[band = bi].avail;
        }
        // Find next channel in given band
        u1_t chnl = LMIC.bands[band].lastchnl;
        for( u1_t ci=0; ci<MAX_CHANNELS; ci++ ) {
            if( (chnl = (chnl+1)) >= MAX_CHANNELS )
                chnl -=  MAX_CHANNELS;
            if( (LMIC.channelMap & (1<<chnl)) != 0  &&  // channel enabled
                (LMIC.channelDrMap[chnl] & (1<<(LMIC.datarate&0xF))) != 0  &&
                band == (LMIC.channelFreq[chnl] & 0x3) ) { // in selected band
                LMIC.txChnl = LMIC.bands[band].lastchnl = chnl;
                return mintime;
            }
        }
        if( (bmap &= ~(1<<band)) == 0 ) {
            // No feasible channel  found!
            return mintime;
        }
    } while(1);
}


#if !defined(DISABLE_BEACONS)
static void setBcnRxParams (void) {
    LMIC.dataLen = 0;
    LMIC.freq = LMIC.channelFreq[LMIC.bcnChnl] & ~(u4_t)3;
    LMIC.rps  = setIh(setNocrc(dndr2rps((dr_t)DR_BCN),1),LEN_BCN);
}
#endif // !DISABLE_BEACONS

#define setRx1Params() /*LMIC.freq/rps remain unchanged*/

#if !defined(DISABLE_JOIN)
static void initJoinLoop (void) {
    LMIC.txChnl = os_getRndU1() % 3;
    LMIC.adrTxPow = 14;
    setDrJoin(DRCHG_SET, DR_SF7);
    initDefaultChannels(1);
    ASSERT((LMIC.opmode & OP_NEXTCHNL)==0);
    LMIC.txend = LMIC.bands[BAND_MILLI].avail + rndDelay(8);
}


static ostime_t nextJoinState (void) {
    u1_t failed = 0;

    // Try 869.x and then 864.x with same DR
    // If both fail try next lower datarate
    if( ++LMIC.txChnl == 3 )
        LMIC.txChnl = 0;
    if( (++LMIC.txCnt & 1) == 0 ) {
        // Lower DR every 2nd try (having tried 868.x and 864.x with the same DR)
        if( LMIC.datarate == DR_SF12 )
            failed = 1; // we have tried all DR - signal EV_JOIN_FAILED
        else
            setDrJoin(DRCHG_NOJACC, decDR((dr_t)LMIC.datarate));
    }
    // Clear NEXTCHNL because join state engine controls channel hopping
    LMIC.opmode &= ~OP_NEXTCHNL;
    // Move txend to randomize synchronized concurrent joins.
    // Duty cycle is based on txend.
    ostime_t time = os_getTime();
    if( time - LMIC.bands[BAND_MILLI].avail < 0 )
        time = LMIC.bands[BAND_MILLI].avail;
    LMIC.txend = time +
        (isTESTMODE()
         // Avoid collision with JOIN ACCEPT @ SF12 being sent by GW (but we missed it)
         ? DNW2_SAFETY_ZONE
         // Otherwise: randomize join (street lamp case):
         // SF12:255, SF11:127, .., SF7:8secs
         : DNW2_SAFETY_ZONE+rndDelay(255>>LMIC.datarate));
    // 1 - triggers EV_JOIN_FAILED event
    return failed;
}
#endif // !DISABLE_JOIN

//
// END: EU868 related stuff
//
// ================================================================================
#elif defined(CFG_us915)
// ================================================================================
//
// BEG: US915 related stuff
//


static void initDefaultChannels (void) {
    for( u1_t i=0; i<4; i++ )
        LMIC.channelMap[i] = 0xFFFF;
    LMIC.channelMap[4] = 0x00FF;
}

static u4_t convFreq (xref2u1_t ptr) {
    u4_t freq = (os_rlsbf4(ptr-1) >> 8) * 100;
    if( freq < US915_FREQ_MIN || freq > US915_FREQ_MAX )
        freq = 0;
    return freq;
}

bit_t LMIC_setupChannel (u1_t chidx, u4_t freq, u2_t drmap, s1_t band) {
    if( chidx < 72 || chidx >= 72+MAX_XCHANNELS )
        return 0; // channels 0..71 are hardwired
    chidx -= 72;
    LMIC.xchFreq[chidx] = freq;
    LMIC.xchDrMap[chidx] = drmap==0 ? DR_RANGE_MAP(DR_SF10,DR_SF8C) : drmap;
    LMIC.channelMap[chidx>>4] |= (1<<(chidx&0xF));
    return 1;
}

void LMIC_disableChannel (u1_t channel) {
    if( channel < 72+MAX_XCHANNELS )
        LMIC.channelMap[channel>>4] &= ~(1<<(channel&0xF));
}

void LMIC_enableChannel (u1_t channel) {
    if( channel < 72+MAX_XCHANNELS )
        LMIC.channelMap[channel>>4] |= (1<<(channel&0xF));
}

void  LMIC_enableSubBand (u1_t band) {
<<<<<<< HEAD
  ASSERT(band > 0);
  ASSERT(band <= 8);
  u1_t start = (band-1) * 8;
=======
  ASSERT(band < 8);
  u1_t start = band * 8;
>>>>>>> 90bc0492
  u1_t end = start + 8;
  for (int channel=start; channel < end; ++channel )
      LMIC_enableChannel(channel);
}
void  LMIC_disableSubBand (u1_t band) {
<<<<<<< HEAD
  ASSERT(band > 0);
  ASSERT(band <= 8);
  u1_t start = (band-1) * 8;
=======
  ASSERT(band < 8);
  u1_t start = band * 8;
>>>>>>> 90bc0492
  u1_t end = start + 8;
  for (int channel=start; channel < end; ++channel )
      LMIC_disableChannel(channel);
}
void  LMIC_selectSubBand (u1_t band) {
<<<<<<< HEAD
  ASSERT(band > 0);
  ASSERT(band <= 8);
  for (int b=1; b<=8; ++b) {
=======
  ASSERT(band < 8);
  for (int b=0; b<8; ++b) {
>>>>>>> 90bc0492
    if (band==b)
      LMIC_enableSubBand(b);
    else
      LMIC_disableSubBand(b);
  }
}

static u1_t mapChannels (u1_t chpage, u2_t chmap) {
    if( chpage == MCMD_LADR_CHP_125ON || chpage == MCMD_LADR_CHP_125OFF ) {
        u2_t en125 = chpage == MCMD_LADR_CHP_125ON ? 0xFFFF : 0x0000;
        for( u1_t u=0; u<4; u++ )
            LMIC.channelMap[u] = en125;
        LMIC.channelMap[64/16] = chmap;
    } else {
        if( chpage >= (72+MAX_XCHANNELS+15)/16 )
            return 0;
        LMIC.channelMap[chpage] = chmap;
    }
    return 1;
}

static void updateTx (ostime_t txbeg) {
    u1_t chnl = LMIC.txChnl;
    if( chnl < 64 ) {
        LMIC.freq = US915_125kHz_UPFBASE + chnl*US915_125kHz_UPFSTEP;
        LMIC.txpow = 30;
        return;
    }
    LMIC.txpow = 26;
    if( chnl < 64+8 ) {
        LMIC.freq = US915_500kHz_UPFBASE + (chnl-64)*US915_500kHz_UPFSTEP;
    } else {
        ASSERT(chnl < 64+8+MAX_XCHANNELS);
        LMIC.freq = LMIC.xchFreq[chnl-72];
    }

    // Update global duty cycle stats
    if( LMIC.globalDutyRate != 0 ) {
        ostime_t airtime = calcAirTime(LMIC.rps, LMIC.dataLen);
        LMIC.globalDutyAvail = txbeg + (airtime<<LMIC.globalDutyRate);
    }
}

// US does not have duty cycling - return now as earliest TX time
#define nextTx(now) (_nextTx(),(now))
static void _nextTx (void) {
    if( LMIC.chRnd==0 )
        LMIC.chRnd = os_getRndU1() & 0x3F;
    if( LMIC.datarate >= DR_SF8C ) { // 500kHz
        u1_t map = LMIC.channelMap[64/16]&0xFF;
        for( u1_t i=0; i<8; i++ ) {
            if( (map & (1<<(++LMIC.chRnd & 7))) != 0 ) {
                LMIC.txChnl = 64 + (LMIC.chRnd & 7);
                return;
            }
        }
    } else { // 125kHz
        for( u1_t i=0; i<64; i++ ) {
            u1_t chnl = ++LMIC.chRnd & 0x3F;
            if( (LMIC.channelMap[(chnl >> 4)] & (1<<(chnl & 0xF))) != 0 ) {
                LMIC.txChnl = chnl;
                return;
            }
        }
    }
    // No feasible channel  found! Keep old one.
}

#if !defined(DISABLE_BEACONS)
static void setBcnRxParams (void) {
    LMIC.dataLen = 0;
    LMIC.freq = US915_500kHz_DNFBASE + LMIC.bcnChnl * US915_500kHz_DNFSTEP;
    LMIC.rps  = setIh(setNocrc(dndr2rps((dr_t)DR_BCN),1),LEN_BCN);
}
#endif // !DISABLE_BEACONS

#define setRx1Params() {                                                \
    LMIC.freq = US915_500kHz_DNFBASE + (LMIC.txChnl & 0x7) * US915_500kHz_DNFSTEP; \
    if( /* TX datarate */LMIC.dndr < DR_SF8C )                          \
        LMIC.dndr += DR_SF10CR - DR_SF10;                               \
    else if( LMIC.dndr == DR_SF8C )                                     \
        LMIC.dndr = DR_SF7CR;                                           \
    LMIC.rps = dndr2rps(LMIC.dndr);                                     \
}

#if !defined(DISABLE_JOIN)
static void initJoinLoop (void) {
    LMIC.chRnd = 0;
    LMIC.txChnl = 0;
    LMIC.adrTxPow = 20;
    ASSERT((LMIC.opmode & OP_NEXTCHNL)==0);
    LMIC.txend = os_getTime();
    setDrJoin(DRCHG_SET, DR_SF7);
}

static ostime_t nextJoinState (void) {
    // Try the following:
    //   SF7/8/9/10  on a random channel 0..63
    //   SF8C        on a random channel 64..71
    //
    u1_t failed = 0;
    if( LMIC.datarate != DR_SF8C ) {
        LMIC.txChnl = 64+(LMIC.txChnl&7);
        setDrJoin(DRCHG_SET, DR_SF8C);
    } else {
        LMIC.txChnl = os_getRndU1() & 0x3F;
        s1_t dr = DR_SF7 - ++LMIC.txCnt;
        if( dr < DR_SF10 ) {
            dr = DR_SF10;
            failed = 1; // All DR exhausted - signal failed
        }
        setDrJoin(DRCHG_SET, dr);
    }
    LMIC.opmode &= ~OP_NEXTCHNL;
    LMIC.txend = os_getTime() +
        (isTESTMODE()
         // Avoid collision with JOIN ACCEPT being sent by GW (but we missed it - GW is still busy)
         ? DNW2_SAFETY_ZONE
         // Otherwise: randomize join (street lamp case):
         // SF10:16, SF9=8,..SF8C:1secs
         : rndDelay(16>>LMIC.datarate));
    // 1 - triggers EV_JOIN_FAILED event
    return failed;
}
#endif // !DISABLE_JOIN

//
// END: US915 related stuff
//
// ================================================================================
#else
#error Unsupported frequency band!
#endif


static void runEngineUpdate (xref2osjob_t osjob) {
    engineUpdate();
}


static void reportEvent (ev_t ev) {
    EV(devCond, INFO, (e_.reason = EV::devCond_t::LMIC_EV,
                       e_.eui    = MAIN::CDEV->getEui(),
                       e_.info   = ev));
    ON_LMIC_EVENT(ev);
    engineUpdate();
}


static void runReset (xref2osjob_t osjob) {
    // Disable session
    LMIC_reset();
#if !defined(DISABLE_JOIN)
    LMIC_startJoining();
#endif // !DISABLE_JOIN
    reportEvent(EV_RESET);
}

static void stateJustJoined (void) {
    LMIC.seqnoDn     = LMIC.seqnoUp = 0;
    LMIC.rejoinCnt   = 0;
    LMIC.dnConf      = LMIC.adrChanged = LMIC.ladrAns = LMIC.devsAns = 0;
#if !defined(DISABLE_MCMD_SNCH_REQ)
    LMIC.snchAns     = 0;
#endif
#if !defined(DISABLE_MCMD_DN2P_SET)
    LMIC.dn2Ans      = 0;
#endif
    LMIC.moreData    = 0;
#if !defined(DISABLE_MCMD_DCAP_REQ)
    LMIC.dutyCapAns  = 0;
#endif
#if !defined(DISABLE_MCMD_PING_SET) && !defined(DISABLE_PING)
    LMIC.pingSetAns  = 0;
#endif
    LMIC.upRepeat    = 0;
    LMIC.adrAckReq   = LINK_CHECK_INIT;
    LMIC.dn2Dr       = DR_DNW2;
    LMIC.dn2Freq     = FREQ_DNW2;
#if !defined(DISABLE_BEACONS)
    LMIC.bcnChnl     = CHNL_BCN;
#endif
#if !defined(DISABLE_PING)
    LMIC.ping.freq   = FREQ_PING;
    LMIC.ping.dr     = DR_PING;
#endif
}


// ================================================================================
// Decoding frames


#if !defined(DISABLE_BEACONS)
// Decode beacon  - do not overwrite bcninfo unless we have a match!
static int decodeBeacon (void) {
    ASSERT(LMIC.dataLen == LEN_BCN); // implicit header RX guarantees this
    xref2u1_t d = LMIC.frame;
    if(
#if CFG_eu868
        d[OFF_BCN_CRC1] != (u1_t)os_crc16(d,OFF_BCN_CRC1)
#elif CFG_us915
        os_rlsbf2(&d[OFF_BCN_CRC1]) != os_crc16(d,OFF_BCN_CRC1)
#endif
        )
        return 0;   // first (common) part fails CRC check
    // First set of fields is ok
    u4_t bcnnetid = os_rlsbf4(&d[OFF_BCN_NETID]) & 0xFFFFFF;
    if( bcnnetid != LMIC.netid )
        return -1;  // not the beacon we're looking for

    LMIC.bcninfo.flags &= ~(BCN_PARTIAL|BCN_FULL);
    // Match - update bcninfo structure
    LMIC.bcninfo.snr    = LMIC.snr;
    LMIC.bcninfo.rssi   = LMIC.rssi;
    LMIC.bcninfo.txtime = LMIC.rxtime - AIRTIME_BCN_osticks;
    LMIC.bcninfo.time   = os_rlsbf4(&d[OFF_BCN_TIME]);
    LMIC.bcninfo.flags |= BCN_PARTIAL;

    // Check 2nd set
    if( os_rlsbf2(&d[OFF_BCN_CRC2]) != os_crc16(d,OFF_BCN_CRC2) )
        return 1;
    // Second set of fields is ok
    LMIC.bcninfo.lat    = (s4_t)os_rlsbf4(&d[OFF_BCN_LAT-1]) >> 8; // read as signed 24-bit
    LMIC.bcninfo.lon    = (s4_t)os_rlsbf4(&d[OFF_BCN_LON-1]) >> 8; // ditto
    LMIC.bcninfo.info   = d[OFF_BCN_INFO];
    LMIC.bcninfo.flags |= BCN_FULL;
    return 2;
}
#endif // !DISABLE_BEACONS


static bit_t decodeFrame (void) {
    xref2u1_t d = LMIC.frame;
    u1_t hdr    = d[0];
    u1_t ftype  = hdr & HDR_FTYPE;
    int  dlen   = LMIC.dataLen;
    const char *window = (LMIC.txrxFlags & TXRX_DNW1) ? "RX1" : ((LMIC.txrxFlags & TXRX_DNW2) ? "RX2" : "Other");
    if( dlen < OFF_DAT_OPTS+4 ||
        (hdr & HDR_MAJOR) != HDR_MAJOR_V1 ||
        (ftype != HDR_FTYPE_DADN  &&  ftype != HDR_FTYPE_DCDN) ) {
        // Basic sanity checks failed
        EV(specCond, WARN, (e_.reason = EV::specCond_t::UNEXPECTED_FRAME,
                            e_.eui    = MAIN::CDEV->getEui(),
                            e_.info   = dlen < 4 ? 0 : os_rlsbf4(&d[dlen-4]),
                            e_.info2  = hdr + (dlen<<8)));
      norx:
#if LMIC_DEBUG_LEVEL > 0
        printf("%lu: Invalid downlink, window=%s\n", os_getTime(), window);
#endif
        LMIC.dataLen = 0;
        return 0;
    }
    // Validate exact frame length
    // Note: device address was already read+evaluated in order to arrive here.
    int  fct   = d[OFF_DAT_FCT];
    u4_t addr  = os_rlsbf4(&d[OFF_DAT_ADDR]);
    u4_t seqno = os_rlsbf2(&d[OFF_DAT_SEQNO]);
    int  olen  = fct & FCT_OPTLEN;
    int  ackup = (fct & FCT_ACK) != 0 ? 1 : 0;   // ACK last up frame
    int  poff  = OFF_DAT_OPTS+olen;
    int  pend  = dlen-4;  // MIC

    if( addr != LMIC.devaddr ) {
        EV(specCond, WARN, (e_.reason = EV::specCond_t::ALIEN_ADDRESS,
                            e_.eui    = MAIN::CDEV->getEui(),
                            e_.info   = addr,
                            e_.info2  = LMIC.devaddr));
        goto norx;
    }
    if( poff > pend ) {
        EV(specCond, ERR, (e_.reason = EV::specCond_t::CORRUPTED_FRAME,
                           e_.eui    = MAIN::CDEV->getEui(),
                           e_.info   = 0x1000000 + (poff-pend) + (fct<<8) + (dlen<<16)));
        goto norx;
    }

    int port = -1;
    int replayConf = 0;

    if( pend > poff )
        port = d[poff++];

    seqno = LMIC.seqnoDn + (u2_t)(seqno - LMIC.seqnoDn);

    if( !aes_verifyMic(LMIC.nwkKey, LMIC.devaddr, seqno, /*dn*/1, d, pend) ) {
        EV(spe3Cond, ERR, (e_.reason = EV::spe3Cond_t::CORRUPTED_MIC,
                           e_.eui1   = MAIN::CDEV->getEui(),
                           e_.info1  = Base::lsbf4(&d[pend]),
                           e_.info2  = seqno,
                           e_.info3  = LMIC.devaddr));
        goto norx;
    }
    if( seqno < LMIC.seqnoDn ) {
        if( (s4_t)seqno > (s4_t)LMIC.seqnoDn ) {
            EV(specCond, INFO, (e_.reason = EV::specCond_t::DNSEQNO_ROLL_OVER,
                                e_.eui    = MAIN::CDEV->getEui(),
                                e_.info   = LMIC.seqnoDn,
                                e_.info2  = seqno));
            goto norx;
        }
        if( seqno != LMIC.seqnoDn-1 || !LMIC.dnConf || ftype != HDR_FTYPE_DCDN ) {
            EV(specCond, INFO, (e_.reason = EV::specCond_t::DNSEQNO_OBSOLETE,
                                e_.eui    = MAIN::CDEV->getEui(),
                                e_.info   = LMIC.seqnoDn,
                                e_.info2  = seqno));
            goto norx;
        }
        // Replay of previous sequence number allowed only if
        // previous frame and repeated both requested confirmation
        replayConf = 1;
    }
    else {
        if( seqno > LMIC.seqnoDn ) {
            EV(specCond, INFO, (e_.reason = EV::specCond_t::DNSEQNO_SKIP,
                                e_.eui    = MAIN::CDEV->getEui(),
                                e_.info   = LMIC.seqnoDn,
                                e_.info2  = seqno));
        }
        LMIC.seqnoDn = seqno+1;  // next number to be expected
        DO_DEVDB(LMIC.seqnoDn,seqnoDn);
        // DN frame requested confirmation - provide ACK once with next UP frame
        LMIC.dnConf = (ftype == HDR_FTYPE_DCDN ? FCT_ACK : 0);
    }

    if( LMIC.dnConf || (fct & FCT_MORE) )
        LMIC.opmode |= OP_POLL;

    // We heard from network
    LMIC.adrChanged = LMIC.rejoinCnt = 0;
    if( LMIC.adrAckReq != LINK_CHECK_OFF )
        LMIC.adrAckReq = LINK_CHECK_INIT;

    // Process OPTS
    int m = LMIC.rssi - RSSI_OFF - getSensitivity(LMIC.rps);
    LMIC.margin = m < 0 ? 0 : m > 254 ? 254 : m;

    xref2u1_t opts = &d[OFF_DAT_OPTS];
    int oidx = 0;
    while( oidx < olen ) {
        switch( opts[oidx] ) {
        case MCMD_LCHK_ANS: {
            //int gwmargin = opts[oidx+1];
            //int ngws = opts[oidx+2];
            oidx += 3;
            continue;
        }
        case MCMD_LADR_REQ: {
            u1_t p1     = opts[oidx+1];            // txpow + DR
            u2_t chmap  = os_rlsbf2(&opts[oidx+2]);// list of enabled channels
            u1_t chpage = opts[oidx+4] & MCMD_LADR_CHPAGE_MASK;     // channel page
            u1_t uprpt  = opts[oidx+4] & MCMD_LADR_REPEAT_MASK;     // up repeat count
            oidx += 5;

            LMIC.ladrAns = 0x80 |     // Include an answer into next frame up
                MCMD_LADR_ANS_POWACK | MCMD_LADR_ANS_CHACK | MCMD_LADR_ANS_DRACK;
            if( !mapChannels(chpage, chmap) )
                LMIC.ladrAns &= ~MCMD_LADR_ANS_CHACK;
            dr_t dr = (dr_t)(p1>>MCMD_LADR_DR_SHIFT);
            if( !validDR(dr) ) {
                LMIC.ladrAns &= ~MCMD_LADR_ANS_DRACK;
                EV(specCond, ERR, (e_.reason = EV::specCond_t::BAD_MAC_CMD,
                                   e_.eui    = MAIN::CDEV->getEui(),
                                   e_.info   = Base::lsbf4(&d[pend]),
                                   e_.info2  = Base::msbf4(&opts[oidx-4])));
            }
            if( (LMIC.ladrAns & 0x7F) == (MCMD_LADR_ANS_POWACK | MCMD_LADR_ANS_CHACK | MCMD_LADR_ANS_DRACK) ) {
                // Nothing went wrong - use settings
                LMIC.upRepeat = uprpt;
                setDrTxpow(DRCHG_NWKCMD, dr, pow2dBm(p1));
            }
            LMIC.adrChanged = 1;  // Trigger an ACK to NWK
            continue;
        }
        case MCMD_DEVS_REQ: {
            LMIC.devsAns = 1;
            oidx += 1;
            continue;
        }
        case MCMD_DN2P_SET: {
#if !defined(DISABLE_MCMD_DN2P_SET)
            dr_t dr = (dr_t)(opts[oidx+1] & 0x0F);
            u4_t freq = convFreq(&opts[oidx+2]);
            LMIC.dn2Ans = 0x80;   // answer pending
            if( validDR(dr) )
                LMIC.dn2Ans |= MCMD_DN2P_ANS_DRACK;
            if( freq != 0 )
                LMIC.dn2Ans |= MCMD_DN2P_ANS_CHACK;
            if( LMIC.dn2Ans == (0x80|MCMD_DN2P_ANS_DRACK|MCMD_DN2P_ANS_CHACK) ) {
                LMIC.dn2Dr = dr;
                LMIC.dn2Freq = freq;
                DO_DEVDB(LMIC.dn2Dr,dn2Dr);
                DO_DEVDB(LMIC.dn2Freq,dn2Freq);
            }
#endif // !DISABLE_MCMD_DN2P_SET
            oidx += 5;
            continue;
        }
        case MCMD_DCAP_REQ: {
#if !defined(DISABLE_MCMD_DCAP_REQ)
            u1_t cap = opts[oidx+1];
            // A value cap=0xFF means device is OFF unless enabled again manually.
            if( cap==0xFF )
                LMIC.opmode |= OP_SHUTDOWN;  // stop any sending
            LMIC.globalDutyRate  = cap & 0xF;
            LMIC.globalDutyAvail = os_getTime();
            DO_DEVDB(cap,dutyCap);
            LMIC.dutyCapAns = 1;
            oidx += 2;
#endif // !DISABLE_MCMD_DCAP_REQ
            continue;
        }
        case MCMD_SNCH_REQ: {
#if !defined(DISABLE_MCMD_SNCH_REQ)
            u1_t chidx = opts[oidx+1];  // channel
            u4_t freq  = convFreq(&opts[oidx+2]); // freq
            u1_t drs   = opts[oidx+5];  // datarate span
            LMIC.snchAns = 0x80;
            if( freq != 0 && LMIC_setupChannel(chidx, freq, DR_RANGE_MAP(drs&0xF,drs>>4), -1) )
                LMIC.snchAns |= MCMD_SNCH_ANS_DRACK|MCMD_SNCH_ANS_FQACK;
#endif // !DISABLE_MCMD_SNCH_REQ
            oidx += 6;
            continue;
        }
        case MCMD_PING_SET: {
#if !defined(DISABLE_MCMD_PING_SET) && !defined(DISABLE_PING)
            u4_t freq = convFreq(&opts[oidx+1]);
            u1_t flags = 0x80;
            if( freq != 0 ) {
                flags |= MCMD_PING_ANS_FQACK;
                LMIC.ping.freq = freq;
                DO_DEVDB(LMIC.ping.intvExp, pingIntvExp);
                DO_DEVDB(LMIC.ping.freq, pingFreq);
                DO_DEVDB(LMIC.ping.dr, pingDr);
            }
            LMIC.pingSetAns = flags;
#endif // !DISABLE_MCMD_PING_SET && !DISABLE_PING
            oidx += 4;
            continue;
        }
        case MCMD_BCNI_ANS: {
#if !defined(DISABLE_MCMD_BCNI_ANS) && !defined(DISABLE_BEACONS)
            // Ignore if tracking already enabled
            if( (LMIC.opmode & OP_TRACK) == 0 ) {
                LMIC.bcnChnl = opts[oidx+3];
                // Enable tracking - bcninfoTries
                LMIC.opmode |= OP_TRACK;
                // Cleared later in txComplete handling - triggers EV_BEACON_FOUND
                ASSERT(LMIC.bcninfoTries!=0);
                // Setup RX parameters
                LMIC.bcninfo.txtime = (LMIC.rxtime
                                       + ms2osticks(os_rlsbf2(&opts[oidx+1]) * MCMD_BCNI_TUNIT)
                                       + ms2osticksCeil(MCMD_BCNI_TUNIT/2)
                                       - BCN_INTV_osticks);
                LMIC.bcninfo.flags = 0;  // txtime above cannot be used as reference (BCN_PARTIAL|BCN_FULL cleared)
                calcBcnRxWindowFromMillis(MCMD_BCNI_TUNIT,1);  // error of +/-N ms

                EV(lostFrame, INFO, (e_.reason  = EV::lostFrame_t::MCMD_BCNI_ANS,
                                     e_.eui     = MAIN::CDEV->getEui(),
                                     e_.lostmic = Base::lsbf4(&d[pend]),
                                     e_.info    = (LMIC.missedBcns |
                                                   (osticks2us(LMIC.bcninfo.txtime + BCN_INTV_osticks
                                                               - LMIC.bcnRxtime) << 8)),
                                     e_.time    = MAIN::CDEV->ostime2ustime(LMIC.bcninfo.txtime + BCN_INTV_osticks)));
            }
#endif // !DISABLE_MCMD_BCNI_ANS && !DISABLE_BEACONS
            oidx += 4;
            continue;
        }
        }
        EV(specCond, ERR, (e_.reason = EV::specCond_t::BAD_MAC_CMD,
                           e_.eui    = MAIN::CDEV->getEui(),
                           e_.info   = Base::lsbf4(&d[pend]),
                           e_.info2  = Base::msbf4(&opts[oidx])));
        break;
    }
    if( oidx != olen ) {
        EV(specCond, ERR, (e_.reason = EV::specCond_t::CORRUPTED_FRAME,
                           e_.eui    = MAIN::CDEV->getEui(),
                           e_.info   = 0x1000000 + (oidx) + (olen<<8)));
    }

    if( !replayConf ) {
        // Handle payload only if not a replay
        // Decrypt payload - if any
        if( port >= 0  &&  pend-poff > 0 )
            aes_cipher(port <= 0 ? LMIC.nwkKey : LMIC.artKey, LMIC.devaddr, seqno, /*dn*/1, d+poff, pend-poff);

        EV(dfinfo, DEBUG, (e_.deveui  = MAIN::CDEV->getEui(),
                           e_.devaddr = LMIC.devaddr,
                           e_.seqno   = seqno,
                           e_.flags   = (port < 0 ? EV::dfinfo_t::NOPORT : 0) | EV::dfinfo_t::DN,
                           e_.mic     = Base::lsbf4(&d[pend]),
                           e_.hdr     = d[LORA::OFF_DAT_HDR],
                           e_.fct     = d[LORA::OFF_DAT_FCT],
                           e_.port    = port,
                           e_.plen    = dlen,
                           e_.opts.length = olen,
                           memcpy(&e_.opts[0], opts, olen)));
    } else {
        EV(specCond, INFO, (e_.reason = EV::specCond_t::DNSEQNO_REPLAY,
                            e_.eui    = MAIN::CDEV->getEui(),
                            e_.info   = Base::lsbf4(&d[pend]),
                            e_.info2  = seqno));
    }

    if( // NWK acks but we don't have a frame pending
        (ackup && LMIC.txCnt == 0) ||
        // We sent up confirmed and we got a response in DNW1/DNW2
        // BUT it did not carry an ACK - this should never happen
        // Do not resend and assume frame was not ACKed.
        (!ackup && LMIC.txCnt != 0) ) {
        EV(specCond, ERR, (e_.reason = EV::specCond_t::SPURIOUS_ACK,
                           e_.eui    = MAIN::CDEV->getEui(),
                           e_.info   = seqno,
                           e_.info2  = ackup));
    }

    if( LMIC.txCnt != 0 ) // we requested an ACK
        LMIC.txrxFlags |= ackup ? TXRX_ACK : TXRX_NACK;

    if( port < 0 ) {
        LMIC.txrxFlags |= TXRX_NOPORT;
        LMIC.dataBeg = poff;
        LMIC.dataLen = 0;
    } else {
        LMIC.txrxFlags |= TXRX_PORT;
        LMIC.dataBeg = poff;
        LMIC.dataLen = pend-poff;
    }
#if LMIC_DEBUG_LEVEL > 0
    printf("%lu: Received downlink, window=%s, port=%d, ack=%d\n", os_getTime(), window, port, ackup);
#endif
    return 1;
}


// ================================================================================
// TX/RX transaction support


static void setupRx2 (void) {
    LMIC.txrxFlags = TXRX_DNW2;
    LMIC.rps = dndr2rps(LMIC.dn2Dr);
    LMIC.freq = LMIC.dn2Freq;
    LMIC.dataLen = 0;
    os_radio(RADIO_RX);
}


static void schedRx12 (ostime_t delay, osjobcb_t func, u1_t dr) {
    ostime_t hsym = dr2hsym(dr);

    LMIC.rxsyms = MINRX_SYMS;

    // If a clock error is specified, compensate for it by extending the
    // receive window
    if (LMIC.clockError != 0) {
        // Calculate how much the clock will drift maximally after delay has
        // passed. This indicates the amount of time we can be early
        // _or_ late.
        ostime_t drift = (int64_t)delay * LMIC.clockError / MAX_CLOCK_ERROR;

        // Increase the receive window by twice the maximum drift (to
        // compensate for a slow or a fast clock).
        // decrease the rxtime to compensate for. Note that hsym is a
        // *half* symbol time, so the factor 2 is hidden. First check if
        // this would overflow (which can happen if the drift is very
        // high, or the symbol time is low at high datarates).
        if ((255 - LMIC.rxsyms) * hsym < drift)
            LMIC.rxsyms = 255;
        else
            LMIC.rxsyms += drift / hsym;

    }

    // Center the receive window on the center of the expected preamble
    // (again note that hsym is half a sumbol time, so no /2 needed)
    LMIC.rxtime = LMIC.txend + delay + PAMBL_SYMS * hsym - LMIC.rxsyms * hsym;

    os_setTimedCallback(&LMIC.osjob, LMIC.rxtime - RX_RAMPUP, func);
}

static void setupRx1 (osjobcb_t func) {
    LMIC.txrxFlags = TXRX_DNW1;
    // Turn LMIC.rps from TX over to RX
    LMIC.rps = setNocrc(LMIC.rps,1);
    LMIC.dataLen = 0;
    LMIC.osjob.func = func;
    os_radio(RADIO_RX);
}


// Called by HAL once TX complete and delivers exact end of TX time stamp in LMIC.rxtime
static void txDone (ostime_t delay, osjobcb_t func) {
#if !defined(DISABLE_PING)
    if( (LMIC.opmode & (OP_TRACK|OP_PINGABLE|OP_PINGINI)) == (OP_TRACK|OP_PINGABLE) ) {
        rxschedInit(&LMIC.ping);    // note: reuses LMIC.frame buffer!
        LMIC.opmode |= OP_PINGINI;
    }
#endif // !DISABLE_PING

    // Change RX frequency / rps (US only) before we increment txChnl
    setRx1Params();
    // LMIC.rxsyms carries the TX datarate (can be != LMIC.datarate [confirm retries etc.])
    // Setup receive - LMIC.rxtime is preloaded with 1.5 symbols offset to tune
    // into the middle of the 8 symbols preamble.
#if defined(CFG_eu868)
    if( /* TX datarate */LMIC.rxsyms == DR_FSK ) {
        LMIC.rxtime = LMIC.txend + delay - PRERX_FSK*us2osticksRound(160);
        LMIC.rxsyms = RXLEN_FSK;
        os_setTimedCallback(&LMIC.osjob, LMIC.rxtime - RX_RAMPUP, func);
    }
    else
#endif
    {
        schedRx12(delay, func, LMIC.dndr);
    }
}


// ======================================== Join frames


#if !defined(DISABLE_JOIN)
static void onJoinFailed (xref2osjob_t osjob) {
    // Notify app - must call LMIC_reset() to stop joining
    // otherwise join procedure continues.
    reportEvent(EV_JOIN_FAILED);
}


static bit_t processJoinAccept (void) {
    ASSERT(LMIC.txrxFlags != TXRX_DNW1 || LMIC.dataLen != 0);
    ASSERT((LMIC.opmode & OP_TXRXPEND)!=0);

    if( LMIC.dataLen == 0 ) {
      nojoinframe:
        if( (LMIC.opmode & OP_JOINING) == 0 ) {
            ASSERT((LMIC.opmode & OP_REJOIN) != 0);
            // REJOIN attempt for roaming
            LMIC.opmode &= ~(OP_REJOIN|OP_TXRXPEND);
            if( LMIC.rejoinCnt < 10 )
                LMIC.rejoinCnt++;
            reportEvent(EV_REJOIN_FAILED);
            return 1;
        }
        LMIC.opmode &= ~OP_TXRXPEND;
        ostime_t delay = nextJoinState();
        EV(devCond, DEBUG, (e_.reason = EV::devCond_t::NO_JACC,
                            e_.eui    = MAIN::CDEV->getEui(),
                            e_.info   = LMIC.datarate|DR_PAGE,
                            e_.info2  = osticks2ms(delay)));
        // Build next JOIN REQUEST with next engineUpdate call
        // Optionally, report join failed.
        // Both after a random/chosen amount of ticks.
        os_setTimedCallback(&LMIC.osjob, os_getTime()+delay,
                            (delay&1) != 0
                            ? FUNC_ADDR(onJoinFailed)      // one JOIN iteration done and failed
                            : FUNC_ADDR(runEngineUpdate)); // next step to be delayed
        return 1;
    }
    u1_t hdr  = LMIC.frame[0];
    u1_t dlen = LMIC.dataLen;
    u4_t mic  = os_rlsbf4(&LMIC.frame[dlen-4]); // safe before modified by encrypt!
    if( (dlen != LEN_JA && dlen != LEN_JAEXT)
        || (hdr & (HDR_FTYPE|HDR_MAJOR)) != (HDR_FTYPE_JACC|HDR_MAJOR_V1) ) {
        EV(specCond, ERR, (e_.reason = EV::specCond_t::UNEXPECTED_FRAME,
                           e_.eui    = MAIN::CDEV->getEui(),
                           e_.info   = dlen < 4 ? 0 : mic,
                           e_.info2  = hdr + (dlen<<8)));
      badframe:
        if( (LMIC.txrxFlags & TXRX_DNW1) != 0 )
            return 0;
        goto nojoinframe;
    }
    aes_encrypt(LMIC.frame+1, dlen-1);
    if( !aes_verifyMic0(LMIC.frame, dlen-4) ) {
        EV(specCond, ERR, (e_.reason = EV::specCond_t::JOIN_BAD_MIC,
                           e_.info   = mic));
        goto badframe;
    }

    u4_t addr = os_rlsbf4(LMIC.frame+OFF_JA_DEVADDR);
    LMIC.devaddr = addr;
    LMIC.netid = os_rlsbf4(&LMIC.frame[OFF_JA_NETID]) & 0xFFFFFF;

#if defined(CFG_eu868)
    initDefaultChannels(0);
#endif
    if( dlen > LEN_JA ) {
#if defined(CFG_us915)
        goto badframe;
#endif
        dlen = OFF_CFLIST;
        for( u1_t chidx=3; chidx<8; chidx++, dlen+=3 ) {
            u4_t freq = convFreq(&LMIC.frame[dlen]);
            if( freq ) {
                LMIC_setupChannel(chidx, freq, 0, -1);
#if LMIC_DEBUG_LEVEL > 1
                printf("%lu: Setup channel, idx=%d, freq=%lu\n", os_getTime(), chidx, (unsigned long)freq);
#endif
            }
        }
    }

    // already incremented when JOIN REQ got sent off
    aes_sessKeys(LMIC.devNonce-1, &LMIC.frame[OFF_JA_ARTNONCE], LMIC.nwkKey, LMIC.artKey);
    DO_DEVDB(LMIC.netid,   netid);
    DO_DEVDB(LMIC.devaddr, devaddr);
    DO_DEVDB(LMIC.nwkKey,  nwkkey);
    DO_DEVDB(LMIC.artKey,  artkey);

    EV(joininfo, INFO, (e_.arteui  = MAIN::CDEV->getArtEui(),
                        e_.deveui  = MAIN::CDEV->getEui(),
                        e_.devaddr = LMIC.devaddr,
                        e_.oldaddr = oldaddr,
                        e_.nonce   = LMIC.devNonce-1,
                        e_.mic     = mic,
                        e_.reason  = ((LMIC.opmode & OP_REJOIN) != 0
                                      ? EV::joininfo_t::REJOIN_ACCEPT
                                      : EV::joininfo_t::ACCEPT)));

    ASSERT((LMIC.opmode & (OP_JOINING|OP_REJOIN))!=0);
    if( (LMIC.opmode & OP_REJOIN) != 0 ) {
        // Lower DR every try below current UP DR
        LMIC.datarate = lowerDR(LMIC.datarate, LMIC.rejoinCnt);
    }
    LMIC.opmode &= ~(OP_JOINING|OP_TRACK|OP_REJOIN|OP_TXRXPEND|OP_PINGINI) | OP_NEXTCHNL;
    LMIC.txCnt = 0;
    stateJustJoined();
    LMIC.dn2Dr = LMIC.frame[OFF_JA_DLSET] & 0x0F;
    LMIC.rxDelay = LMIC.frame[OFF_JA_RXDLY];
    if (LMIC.rxDelay == 0) LMIC.rxDelay = 1;
    reportEvent(EV_JOINED);
    return 1;
}


static void processRx2Jacc (xref2osjob_t osjob) {
    if( LMIC.dataLen == 0 )
        LMIC.txrxFlags = 0;  // nothing in 1st/2nd DN slot
    processJoinAccept();
}


static void setupRx2Jacc (xref2osjob_t osjob) {
    LMIC.osjob.func = FUNC_ADDR(processRx2Jacc);
    setupRx2();
}


static void processRx1Jacc (xref2osjob_t osjob) {
    if( LMIC.dataLen == 0 || !processJoinAccept() )
        schedRx12(DELAY_JACC2_osticks, FUNC_ADDR(setupRx2Jacc), LMIC.dn2Dr);
}


static void setupRx1Jacc (xref2osjob_t osjob) {
    setupRx1(FUNC_ADDR(processRx1Jacc));
}


static void jreqDone (xref2osjob_t osjob) {
    txDone(DELAY_JACC1_osticks, FUNC_ADDR(setupRx1Jacc));
}

#endif // !DISABLE_JOIN

// ======================================== Data frames

// Fwd decl.
static bit_t processDnData(void);

static void processRx2DnDataDelay (xref2osjob_t osjob) {
    processDnData();
}

static void processRx2DnData (xref2osjob_t osjob) {
    if( LMIC.dataLen == 0 ) {
        LMIC.txrxFlags = 0;  // nothing in 1st/2nd DN slot
        // Delay callback processing to avoid up TX while gateway is txing our missed frame!
        // Since DNW2 uses SF12 by default we wait 3 secs.
        os_setTimedCallback(&LMIC.osjob,
                            (os_getTime() + DNW2_SAFETY_ZONE + rndDelay(2)),
                            processRx2DnDataDelay);
        return;
    }
    processDnData();
}


static void setupRx2DnData (xref2osjob_t osjob) {
    LMIC.osjob.func = FUNC_ADDR(processRx2DnData);
    setupRx2();
}


static void processRx1DnData (xref2osjob_t osjob) {
    if( LMIC.dataLen == 0 || !processDnData() )
        schedRx12(sec2osticks(LMIC.rxDelay +(int)DELAY_EXTDNW2), FUNC_ADDR(setupRx2DnData), LMIC.dn2Dr);
}


static void setupRx1DnData (xref2osjob_t osjob) {
    setupRx1(FUNC_ADDR(processRx1DnData));
}


static void updataDone (xref2osjob_t osjob) {
    txDone(sec2osticks(LMIC.rxDelay), FUNC_ADDR(setupRx1DnData));
}

// ========================================


static void buildDataFrame (void) {
    bit_t txdata = ((LMIC.opmode & (OP_TXDATA|OP_POLL)) != OP_POLL);
    u1_t dlen = txdata ? LMIC.pendTxLen : 0;

    // Piggyback MAC options
    // Prioritize by importance
    int  end = OFF_DAT_OPTS;
#if !defined(DISABLE_PING)
    if( (LMIC.opmode & (OP_TRACK|OP_PINGABLE)) == (OP_TRACK|OP_PINGABLE) ) {
        // Indicate pingability in every UP frame
        LMIC.frame[end] = MCMD_PING_IND;
        LMIC.frame[end+1] = LMIC.ping.dr | (LMIC.ping.intvExp<<4);
        end += 2;
    }
#endif // !DISABLE_PING
#if !defined(DISABLE_MCMD_DCAP_REQ)
    if( LMIC.dutyCapAns ) {
        LMIC.frame[end] = MCMD_DCAP_ANS;
        end += 1;
        LMIC.dutyCapAns = 0;
    }
#endif // !DISABLE_MCMD_DCAP_REQ
#if !defined(DISABLE_MCMD_DN2P_SET)
    if( LMIC.dn2Ans ) {
        LMIC.frame[end+0] = MCMD_DN2P_ANS;
        LMIC.frame[end+1] = LMIC.dn2Ans & ~MCMD_DN2P_ANS_RFU;
        end += 2;
        LMIC.dn2Ans = 0;
    }
#endif // !DISABLE_MCMD_DN2P_SET
    if( LMIC.devsAns ) {  // answer to device status
        LMIC.frame[end+0] = MCMD_DEVS_ANS;
        LMIC.frame[end+1] = os_getBattLevel();
        LMIC.frame[end+2] = LMIC.margin;
        end += 3;
        LMIC.devsAns = 0;
    }
    if( LMIC.ladrAns ) {  // answer to ADR change
        LMIC.frame[end+0] = MCMD_LADR_ANS;
        LMIC.frame[end+1] = LMIC.ladrAns & ~MCMD_LADR_ANS_RFU;
        end += 2;
        LMIC.ladrAns = 0;
    }
#if !defined(DISABLE_BEACONS)
    if( LMIC.bcninfoTries > 0 ) {
        LMIC.frame[end] = MCMD_BCNI_REQ;
        end += 1;
    }
#endif // !DISABLE_BEACONS
    if( LMIC.adrChanged ) {
        if( LMIC.adrAckReq < 0 )
            LMIC.adrAckReq = 0;
        LMIC.adrChanged = 0;
    }
#if !defined(DISABLE_MCMD_PING_SET) && !defined(DISABLE_PING)
    if( LMIC.pingSetAns != 0 ) {
        LMIC.frame[end+0] = MCMD_PING_ANS;
        LMIC.frame[end+1] = LMIC.pingSetAns & ~MCMD_PING_ANS_RFU;
        end += 2;
        LMIC.pingSetAns = 0;
    }
#endif // !DISABLE_MCMD_PING_SET && !DISABLE_PING
#if !defined(DISABLE_MCMD_SNCH_REQ)
    if( LMIC.snchAns ) {
        LMIC.frame[end+0] = MCMD_SNCH_ANS;
        LMIC.frame[end+1] = LMIC.snchAns & ~MCMD_SNCH_ANS_RFU;
        end += 2;
        LMIC.snchAns = 0;
    }
#endif // !DISABLE_MCMD_SNCH_REQ
    ASSERT(end <= OFF_DAT_OPTS+16);

    u1_t flen = end + (txdata ? 5+dlen : 4);
    if( flen > MAX_LEN_FRAME ) {
        // Options and payload too big - delay payload
        txdata = 0;
        flen = end+4;
    }
    LMIC.frame[OFF_DAT_HDR] = HDR_FTYPE_DAUP | HDR_MAJOR_V1;
    LMIC.frame[OFF_DAT_FCT] = (LMIC.dnConf | LMIC.adrEnabled
                              | (LMIC.adrAckReq >= 0 ? FCT_ADRARQ : 0)
                              | (end-OFF_DAT_OPTS));
    os_wlsbf4(LMIC.frame+OFF_DAT_ADDR,  LMIC.devaddr);

    if( LMIC.txCnt == 0 ) {
        LMIC.seqnoUp += 1;
        DO_DEVDB(LMIC.seqnoUp,seqnoUp);
    } else {
        EV(devCond, INFO, (e_.reason = EV::devCond_t::RE_TX,
                           e_.eui    = MAIN::CDEV->getEui(),
                           e_.info   = LMIC.seqnoUp-1,
                           e_.info2  = ((LMIC.txCnt+1) |
                                        (TABLE_GET_U1(DRADJUST, LMIC.txCnt+1) << 8) |
                                        ((LMIC.datarate|DR_PAGE)<<16))));
    }
    os_wlsbf2(LMIC.frame+OFF_DAT_SEQNO, LMIC.seqnoUp-1);

    // Clear pending DN confirmation
    LMIC.dnConf = 0;

    if( txdata ) {
        if( LMIC.pendTxConf ) {
            // Confirmed only makes sense if we have a payload (or at least a port)
            LMIC.frame[OFF_DAT_HDR] = HDR_FTYPE_DCUP | HDR_MAJOR_V1;
            if( LMIC.txCnt == 0 ) LMIC.txCnt = 1;
        }
        LMIC.frame[end] = LMIC.pendTxPort;
        os_copyMem(LMIC.frame+end+1, LMIC.pendTxData, dlen);
        aes_cipher(LMIC.pendTxPort==0 ? LMIC.nwkKey : LMIC.artKey,
                   LMIC.devaddr, LMIC.seqnoUp-1,
                   /*up*/0, LMIC.frame+end+1, dlen);
    }
    aes_appendMic(LMIC.nwkKey, LMIC.devaddr, LMIC.seqnoUp-1, /*up*/0, LMIC.frame, flen-4);

    EV(dfinfo, DEBUG, (e_.deveui  = MAIN::CDEV->getEui(),
                       e_.devaddr = LMIC.devaddr,
                       e_.seqno   = LMIC.seqnoUp-1,
                       e_.flags   = (LMIC.pendTxPort < 0 ? EV::dfinfo_t::NOPORT : EV::dfinfo_t::NOP),
                       e_.mic     = Base::lsbf4(&LMIC.frame[flen-4]),
                       e_.hdr     = LMIC.frame[LORA::OFF_DAT_HDR],
                       e_.fct     = LMIC.frame[LORA::OFF_DAT_FCT],
                       e_.port    = LMIC.pendTxPort,
                       e_.plen    = txdata ? dlen : 0,
                       e_.opts.length = end-LORA::OFF_DAT_OPTS,
                       memcpy(&e_.opts[0], LMIC.frame+LORA::OFF_DAT_OPTS, end-LORA::OFF_DAT_OPTS)));
    LMIC.dataLen = flen;
}


#if !defined(DISABLE_BEACONS)
// Callback from HAL during scan mode or when job timer expires.
static void onBcnRx (xref2osjob_t job) {
    // If we arrive via job timer make sure to put radio to rest.
    os_radio(RADIO_RST);
    os_clearCallback(&LMIC.osjob);
    if( LMIC.dataLen == 0 ) {
        // Nothing received - timeout
        LMIC.opmode &= ~(OP_SCAN | OP_TRACK);
        reportEvent(EV_SCAN_TIMEOUT);
        return;
    }
    if( decodeBeacon() <= 0 ) {
        // Something is wrong with the beacon - continue scan
        LMIC.dataLen = 0;
        os_radio(RADIO_RXON);
        os_setTimedCallback(&LMIC.osjob, LMIC.bcninfo.txtime, FUNC_ADDR(onBcnRx));
        return;
    }
    // Found our 1st beacon
    // We don't have a previous beacon to calc some drift - assume
    // an max error of 13ms = 128sec*100ppm which is roughly +/-100ppm
    calcBcnRxWindowFromMillis(13,1);
    LMIC.opmode &= ~OP_SCAN;          // turn SCAN off
    LMIC.opmode |=  OP_TRACK;         // auto enable tracking
    reportEvent(EV_BEACON_FOUND);    // can be disabled in callback
}


// Enable receiver to listen to incoming beacons
// netid defines when scan stops (any or specific beacon)
// This mode ends with events: EV_SCAN_TIMEOUT/EV_SCAN_BEACON
// Implicitely cancels any pending TX/RX transaction.
// Also cancels an onpoing joining procedure.
static void startScan (void) {
    ASSERT(LMIC.devaddr!=0 && (LMIC.opmode & OP_JOINING)==0);
    if( (LMIC.opmode & OP_SHUTDOWN) != 0 )
        return;
    // Cancel onging TX/RX transaction
    LMIC.txCnt = LMIC.dnConf = LMIC.bcninfo.flags = 0;
    LMIC.opmode = (LMIC.opmode | OP_SCAN) & ~(OP_TXRXPEND);
    setBcnRxParams();
    LMIC.rxtime = LMIC.bcninfo.txtime = os_getTime() + sec2osticks(BCN_INTV_sec+1);
    os_setTimedCallback(&LMIC.osjob, LMIC.rxtime, FUNC_ADDR(onBcnRx));
    os_radio(RADIO_RXON);
}


bit_t LMIC_enableTracking (u1_t tryBcnInfo) {
    if( (LMIC.opmode & (OP_SCAN|OP_TRACK|OP_SHUTDOWN)) != 0 )
        return 0;  // already in progress or failed to enable
    // If BCN info requested from NWK then app has to take are
    // of sending data up so that MCMD_BCNI_REQ can be attached.
    if( (LMIC.bcninfoTries = tryBcnInfo) == 0 )
        startScan();
    return 1;  // enabled
}


void LMIC_disableTracking (void) {
    LMIC.opmode &= ~(OP_SCAN|OP_TRACK);
    LMIC.bcninfoTries = 0;
    engineUpdate();
}
#endif // !DISABLE_BEACONS


// ================================================================================
//
// Join stuff
//
// ================================================================================

#if !defined(DISABLE_JOIN)
static void buildJoinRequest (u1_t ftype) {
    // Do not use pendTxData since we might have a pending
    // user level frame in there. Use RX holding area instead.
    xref2u1_t d = LMIC.frame;
    d[OFF_JR_HDR] = ftype;
    os_getArtEui(d + OFF_JR_ARTEUI);
    os_getDevEui(d + OFF_JR_DEVEUI);
    os_wlsbf2(d + OFF_JR_DEVNONCE, LMIC.devNonce);
    aes_appendMic0(d, OFF_JR_MIC);

    EV(joininfo,INFO,(e_.deveui  = MAIN::CDEV->getEui(),
                      e_.arteui  = MAIN::CDEV->getArtEui(),
                      e_.nonce   = LMIC.devNonce,
                      e_.oldaddr = LMIC.devaddr,
                      e_.mic     = Base::lsbf4(&d[LORA::OFF_JR_MIC]),
                      e_.reason  = ((LMIC.opmode & OP_REJOIN) != 0
                                    ? EV::joininfo_t::REJOIN_REQUEST
                                    : EV::joininfo_t::REQUEST)));
    LMIC.dataLen = LEN_JR;
    LMIC.devNonce++;
    DO_DEVDB(LMIC.devNonce,devNonce);
}

static void startJoining (xref2osjob_t osjob) {
    reportEvent(EV_JOINING);
}

// Start join procedure if not already joined.
bit_t LMIC_startJoining (void) {
    if( LMIC.devaddr == 0 ) {
        // There should be no TX/RX going on
        ASSERT((LMIC.opmode & (OP_POLL|OP_TXRXPEND)) == 0);
        // Lift any previous duty limitation
        LMIC.globalDutyRate = 0;
        // Cancel scanning
        LMIC.opmode &= ~(OP_SCAN|OP_REJOIN|OP_LINKDEAD|OP_NEXTCHNL);
        // Setup state
        LMIC.rejoinCnt = LMIC.txCnt = 0;
        initJoinLoop();
        LMIC.opmode |= OP_JOINING;
        // reportEvent will call engineUpdate which then starts sending JOIN REQUESTS
        os_setCallback(&LMIC.osjob, FUNC_ADDR(startJoining));
        return 1;
    }
    return 0; // already joined
}
#endif // !DISABLE_JOIN


// ================================================================================
//
//
//
// ================================================================================

#if !defined(DISABLE_PING)
static void processPingRx (xref2osjob_t osjob) {
    if( LMIC.dataLen != 0 ) {
        LMIC.txrxFlags = TXRX_PING;
        if( decodeFrame() ) {
            reportEvent(EV_RXCOMPLETE);
            return;
        }
    }
    // Pick next ping slot
    engineUpdate();
}
#endif // !DISABLE_PING


static bit_t processDnData (void) {
    ASSERT((LMIC.opmode & OP_TXRXPEND)!=0);

    if( LMIC.dataLen == 0 ) {
      norx:
        if( LMIC.txCnt != 0 ) {
            if( LMIC.txCnt < TXCONF_ATTEMPTS ) {
                LMIC.txCnt += 1;
                setDrTxpow(DRCHG_NOACK, lowerDR(LMIC.datarate, TABLE_GET_U1(DRADJUST, LMIC.txCnt)), KEEP_TXPOW);
                // Schedule another retransmission
                txDelay(LMIC.rxtime, RETRY_PERIOD_secs);
                LMIC.opmode &= ~OP_TXRXPEND;
                engineUpdate();
                return 1;
            }
            LMIC.txrxFlags = TXRX_NACK | TXRX_NOPORT;
        } else {
            // Nothing received - implies no port
            LMIC.txrxFlags = TXRX_NOPORT;
        }
        if( LMIC.adrAckReq != LINK_CHECK_OFF )
            LMIC.adrAckReq += 1;
        LMIC.dataBeg = LMIC.dataLen = 0;
      txcomplete:
        LMIC.opmode &= ~(OP_TXDATA|OP_TXRXPEND);
        if( (LMIC.txrxFlags & (TXRX_DNW1|TXRX_DNW2|TXRX_PING)) != 0  &&  (LMIC.opmode & OP_LINKDEAD) != 0 ) {
            LMIC.opmode &= ~OP_LINKDEAD;
            reportEvent(EV_LINK_ALIVE);
        }
        reportEvent(EV_TXCOMPLETE);
        // If we haven't heard from NWK in a while although we asked for a sign
        // assume link is dead - notify application and keep going
        if( LMIC.adrAckReq > LINK_CHECK_DEAD ) {
            // We haven't heard from NWK for some time although we
            // asked for a response for some time - assume we're disconnected. Lower DR one notch.
            EV(devCond, ERR, (e_.reason = EV::devCond_t::LINK_DEAD,
                              e_.eui    = MAIN::CDEV->getEui(),
                              e_.info   = LMIC.adrAckReq));
            setDrTxpow(DRCHG_NOADRACK, decDR((dr_t)LMIC.datarate), KEEP_TXPOW);
            LMIC.adrAckReq = LINK_CHECK_CONT;
            LMIC.opmode |= OP_REJOIN|OP_LINKDEAD;
            reportEvent(EV_LINK_DEAD);
        }
#if !defined(DISABLE_BEACONS)
        // If this falls to zero the NWK did not answer our MCMD_BCNI_REQ commands - try full scan
        if( LMIC.bcninfoTries > 0 ) {
            if( (LMIC.opmode & OP_TRACK) != 0 ) {
                reportEvent(EV_BEACON_FOUND);
                LMIC.bcninfoTries = 0;
            }
            else if( --LMIC.bcninfoTries == 0 ) {
                startScan();   // NWK did not answer - try scan
            }
        }
#endif // !DISABLE_BEACONS
        return 1;
    }
    if( !decodeFrame() ) {
        if( (LMIC.txrxFlags & TXRX_DNW1) != 0 )
            return 0;
        goto norx;
    }
    goto txcomplete;
}


#if !defined(DISABLE_BEACONS)
static void processBeacon (xref2osjob_t osjob) {
    ostime_t lasttx = LMIC.bcninfo.txtime;   // save here - decodeBeacon might overwrite
    u1_t flags = LMIC.bcninfo.flags;
    ev_t ev;

    if( LMIC.dataLen != 0 && decodeBeacon() >= 1 ) {
        ev = EV_BEACON_TRACKED;
        if( (flags & (BCN_PARTIAL|BCN_FULL)) == 0 ) {
            // We don't have a previous beacon to calc some drift - assume
            // an max error of 13ms = 128sec*100ppm which is roughly +/-100ppm
            calcBcnRxWindowFromMillis(13,0);
            goto rev;
        }
        // We have a previous BEACON to calculate some drift
        s2_t drift = BCN_INTV_osticks - (LMIC.bcninfo.txtime - lasttx);
        if( LMIC.missedBcns > 0 ) {
            drift = LMIC.drift + (drift - LMIC.drift) / (LMIC.missedBcns+1);
        }
        if( (LMIC.bcninfo.flags & BCN_NODRIFT) == 0 ) {
            s2_t diff = LMIC.drift - drift;
            if( diff < 0 ) diff = -diff;
            LMIC.lastDriftDiff = diff;
            if( LMIC.maxDriftDiff < diff )
                LMIC.maxDriftDiff = diff;
            LMIC.bcninfo.flags &= ~BCN_NODDIFF;
        }
        LMIC.drift = drift;
        LMIC.missedBcns = LMIC.rejoinCnt = 0;
        LMIC.bcninfo.flags &= ~BCN_NODRIFT;
        EV(devCond,INFO,(e_.reason = EV::devCond_t::CLOCK_DRIFT,
                         e_.eui    = MAIN::CDEV->getEui(),
                         e_.info   = drift,
                         e_.info2  = /*occasion BEACON*/0));
        ASSERT((LMIC.bcninfo.flags & (BCN_PARTIAL|BCN_FULL)) != 0);
    } else {
        ev = EV_BEACON_MISSED;
        LMIC.bcninfo.txtime += BCN_INTV_osticks - LMIC.drift;
        LMIC.bcninfo.time   += BCN_INTV_sec;
        LMIC.missedBcns++;
        // Delay any possible TX after surmised beacon - it's there although we missed it
        txDelay(LMIC.bcninfo.txtime + BCN_RESERVE_osticks, 4);
        if( LMIC.missedBcns > MAX_MISSED_BCNS )
            LMIC.opmode |= OP_REJOIN;  // try if we can roam to another network
        if( LMIC.bcnRxsyms > MAX_RXSYMS ) {
            LMIC.opmode &= ~(OP_TRACK|OP_PINGABLE|OP_PINGINI|OP_REJOIN);
            reportEvent(EV_LOST_TSYNC);
            return;
        }
    }
    LMIC.bcnRxtime = LMIC.bcninfo.txtime + BCN_INTV_osticks - calcRxWindow(0,DR_BCN);
    LMIC.bcnRxsyms = LMIC.rxsyms;
  rev:
#if CFG_us915
    LMIC.bcnChnl = (LMIC.bcnChnl+1) & 7;
#endif
#if !defined(DISABLE_PING)
    if( (LMIC.opmode & OP_PINGINI) != 0 )
        rxschedInit(&LMIC.ping);  // note: reuses LMIC.frame buffer!
#endif // !DISABLE_PING
    reportEvent(ev);
}


static void startRxBcn (xref2osjob_t osjob) {
    LMIC.osjob.func = FUNC_ADDR(processBeacon);
    os_radio(RADIO_RX);
}
#endif // !DISABLE_BEACONS


#if !defined(DISABLE_PING)
static void startRxPing (xref2osjob_t osjob) {
    LMIC.osjob.func = FUNC_ADDR(processPingRx);
    os_radio(RADIO_RX);
}
#endif // !DISABLE_PING


// Decide what to do next for the MAC layer of a device
static void engineUpdate (void) {
#if LMIC_DEBUG_LEVEL > 0
    printf("%lu: engineUpdate, opmode=0x%x\n", os_getTime(), LMIC.opmode);
#endif
    // Check for ongoing state: scan or TX/RX transaction
    if( (LMIC.opmode & (OP_SCAN|OP_TXRXPEND|OP_SHUTDOWN)) != 0 )
        return;

#if !defined(DISABLE_JOIN)
    if( LMIC.devaddr == 0 && (LMIC.opmode & OP_JOINING) == 0 ) {
        LMIC_startJoining();
        return;
    }
#endif // !DISABLE_JOIN

    ostime_t now    = os_getTime();
    ostime_t rxtime = 0;
    ostime_t txbeg  = 0;

#if !defined(DISABLE_BEACONS)
    if( (LMIC.opmode & OP_TRACK) != 0 ) {
        // We are tracking a beacon
        ASSERT( now + RX_RAMPUP - LMIC.bcnRxtime <= 0 );
        rxtime = LMIC.bcnRxtime - RX_RAMPUP;
    }
#endif // !DISABLE_BEACONS

    if( (LMIC.opmode & (OP_JOINING|OP_REJOIN|OP_TXDATA|OP_POLL)) != 0 ) {
        // Need to TX some data...
        // Assuming txChnl points to channel which first becomes available again.
        bit_t jacc = ((LMIC.opmode & (OP_JOINING|OP_REJOIN)) != 0 ? 1 : 0);
        // Find next suitable channel and return availability time
        if( (LMIC.opmode & OP_NEXTCHNL) != 0 ) {
            txbeg = LMIC.txend = nextTx(now);
            LMIC.opmode &= ~OP_NEXTCHNL;
        } else {
            txbeg = LMIC.txend;
        }
        // Delayed TX or waiting for duty cycle?
        if( (LMIC.globalDutyRate != 0 || (LMIC.opmode & OP_RNDTX) != 0)  &&  (txbeg - LMIC.globalDutyAvail) < 0 )
            txbeg = LMIC.globalDutyAvail;
#if !defined(DISABLE_BEACONS)
        // If we're tracking a beacon...
        // then make sure TX-RX transaction is complete before beacon
        if( (LMIC.opmode & OP_TRACK) != 0 &&
            txbeg + (jacc ? JOIN_GUARD_osticks : TXRX_GUARD_osticks) - rxtime > 0 ) {
            // Not enough time to complete TX-RX before beacon - postpone after beacon.
            // In order to avoid clustering of postponed TX right after beacon randomize start!
            txDelay(rxtime + BCN_RESERVE_osticks, 16);
            txbeg = 0;
            goto checkrx;
        }
#endif // !DISABLE_BEACONS
        // Earliest possible time vs overhead to setup radio
        if( txbeg - (now + TX_RAMPUP) < 0 ) {
            // We could send right now!
        txbeg = now;
            dr_t txdr = (dr_t)LMIC.datarate;
#if !defined(DISABLE_JOIN)
            if( jacc ) {
                u1_t ftype;
                if( (LMIC.opmode & OP_REJOIN) != 0 ) {
                    txdr = lowerDR(txdr, LMIC.rejoinCnt);
                    ftype = HDR_FTYPE_REJOIN;
                } else {
                    ftype = HDR_FTYPE_JREQ;
                }
                buildJoinRequest(ftype);
                LMIC.osjob.func = FUNC_ADDR(jreqDone);
            } else
#endif // !DISABLE_JOIN
            {
                if( LMIC.seqnoDn >= 0xFFFFFF80 ) {
                    // Imminent roll over - proactively reset MAC
                    EV(specCond, INFO, (e_.reason = EV::specCond_t::DNSEQNO_ROLL_OVER,
                                        e_.eui    = MAIN::CDEV->getEui(),
                                        e_.info   = LMIC.seqnoDn,
                                        e_.info2  = 0));
                    // Device has to react! NWK will not roll over and just stop sending.
                    // Thus, we have N frames to detect a possible lock up.
                  reset:
                    os_setCallback(&LMIC.osjob, FUNC_ADDR(runReset));
                    return;
                }
                if( (LMIC.txCnt==0 && LMIC.seqnoUp == 0xFFFFFFFF) ) {
                    // Roll over of up seq counter
                    EV(specCond, ERR, (e_.reason = EV::specCond_t::UPSEQNO_ROLL_OVER,
                                       e_.eui    = MAIN::CDEV->getEui(),
                                       e_.info2  = LMIC.seqnoUp));
                    // Do not run RESET event callback from here!
                    // App code might do some stuff after send unaware of RESET.
                    goto reset;
                }
                buildDataFrame();
                LMIC.osjob.func = FUNC_ADDR(updataDone);
            }
            LMIC.rps    = setCr(updr2rps(txdr), (cr_t)LMIC.errcr);
            LMIC.dndr   = txdr;  // carry TX datarate (can be != LMIC.datarate) over to txDone/setupRx1
            LMIC.opmode = (LMIC.opmode & ~(OP_POLL|OP_RNDTX)) | OP_TXRXPEND | OP_NEXTCHNL;
            updateTx(txbeg);
            os_radio(RADIO_TX);
            return;
        }
        // Cannot yet TX
        if( (LMIC.opmode & OP_TRACK) == 0 )
            goto txdelay; // We don't track the beacon - nothing else to do - so wait for the time to TX
        // Consider RX tasks
        if( txbeg == 0 ) // zero indicates no TX pending
            txbeg += 1;  // TX delayed by one tick (insignificant amount of time)
    } else {
        // No TX pending - no scheduled RX
        if( (LMIC.opmode & OP_TRACK) == 0 )
            return;
    }

#if !defined(DISABLE_BEACONS)
    // Are we pingable?
  checkrx:
#if !defined(DISABLE_PING)
    if( (LMIC.opmode & OP_PINGINI) != 0 ) {
        // One more RX slot in this beacon period?
        if( rxschedNext(&LMIC.ping, now+RX_RAMPUP) ) {
            if( txbeg != 0  &&  (txbeg - LMIC.ping.rxtime) < 0 )
                goto txdelay;
            LMIC.rxsyms  = LMIC.ping.rxsyms;
            LMIC.rxtime  = LMIC.ping.rxtime;
            LMIC.freq    = LMIC.ping.freq;
            LMIC.rps     = dndr2rps(LMIC.ping.dr);
            LMIC.dataLen = 0;
            ASSERT(LMIC.rxtime - now+RX_RAMPUP >= 0 );
            os_setTimedCallback(&LMIC.osjob, LMIC.rxtime - RX_RAMPUP, FUNC_ADDR(startRxPing));
            return;
        }
        // no - just wait for the beacon
    }
#endif // !DISABLE_PING

    if( txbeg != 0  &&  (txbeg - rxtime) < 0 )
        goto txdelay;

    setBcnRxParams();
    LMIC.rxsyms = LMIC.bcnRxsyms;
    LMIC.rxtime = LMIC.bcnRxtime;
    if( now - rxtime >= 0 ) {
        LMIC.osjob.func = FUNC_ADDR(processBeacon);
        os_radio(RADIO_RX);
        return;
    }
    os_setTimedCallback(&LMIC.osjob, rxtime, FUNC_ADDR(startRxBcn));
    return;
#endif // !DISABLE_BEACONS

  txdelay:
    EV(devCond, INFO, (e_.reason = EV::devCond_t::TX_DELAY,
                       e_.eui    = MAIN::CDEV->getEui(),
                       e_.info   = osticks2ms(txbeg-now),
                       e_.info2  = LMIC.seqnoUp-1));
    os_setTimedCallback(&LMIC.osjob, txbeg-TX_RAMPUP, FUNC_ADDR(runEngineUpdate));
}


void LMIC_setAdrMode (bit_t enabled) {
    LMIC.adrEnabled = enabled ? FCT_ADREN : 0;
}


//  Should we have/need an ext. API like this?
void LMIC_setDrTxpow (dr_t dr, s1_t txpow) {
    setDrTxpow(DRCHG_SET, dr, txpow);
}


void LMIC_shutdown (void) {
    os_clearCallback(&LMIC.osjob);
    os_radio(RADIO_RST);
    LMIC.opmode |= OP_SHUTDOWN;
}


void LMIC_reset (void) {
    EV(devCond, INFO, (e_.reason = EV::devCond_t::LMIC_EV,
                       e_.eui    = MAIN::CDEV->getEui(),
                       e_.info   = EV_RESET));
    os_radio(RADIO_RST);
    os_clearCallback(&LMIC.osjob);

    os_clearMem((xref2u1_t)&LMIC,SIZEOFEXPR(LMIC));
    LMIC.devaddr      =  0;
    LMIC.devNonce     =  os_getRndU2();
    LMIC.opmode       =  OP_NONE;
    LMIC.errcr        =  CR_4_5;
    LMIC.adrEnabled   =  FCT_ADREN;
    LMIC.dn2Dr        =  DR_DNW2;   // we need this for 2nd DN window of join accept
    LMIC.dn2Freq      =  FREQ_DNW2; // ditto
    LMIC.rxDelay      =  DELAY_DNW1;
#if !defined(DISABLE_PING)
    LMIC.ping.freq    =  FREQ_PING; // defaults for ping
    LMIC.ping.dr      =  DR_PING;   // ditto
    LMIC.ping.intvExp =  0xFF;
#endif // !DISABLE_PING
#if defined(CFG_us915)
    initDefaultChannels();
#endif
    DO_DEVDB(LMIC.devaddr,      devaddr);
    DO_DEVDB(LMIC.devNonce,     devNonce);
    DO_DEVDB(LMIC.dn2Dr,        dn2Dr);
    DO_DEVDB(LMIC.dn2Freq,      dn2Freq);
#if !defined(DISABLE_PING)
    DO_DEVDB(LMIC.ping.freq,    pingFreq);
    DO_DEVDB(LMIC.ping.dr,      pingDr);
    DO_DEVDB(LMIC.ping.intvExp, pingIntvExp);
#endif // !DISABLE_PING
}


void LMIC_init (void) {
    LMIC.opmode = OP_SHUTDOWN;
}


void LMIC_clrTxData (void) {
    LMIC.opmode &= ~(OP_TXDATA|OP_TXRXPEND|OP_POLL);
    LMIC.pendTxLen = 0;
    if( (LMIC.opmode & (OP_JOINING|OP_SCAN)) != 0 ) // do not interfere with JOINING
        return;
    os_clearCallback(&LMIC.osjob);
    os_radio(RADIO_RST);
    engineUpdate();
}


void LMIC_setTxData (void) {
    LMIC.opmode |= OP_TXDATA;
    if( (LMIC.opmode & OP_JOINING) == 0 )
        LMIC.txCnt = 0;             // cancel any ongoing TX/RX retries
    engineUpdate();
}


//
int LMIC_setTxData2 (u1_t port, xref2u1_t data, u1_t dlen, u1_t confirmed) {
    if( dlen > SIZEOFEXPR(LMIC.pendTxData) )
        return -2;
    if( data != (xref2u1_t)0 )
        os_copyMem(LMIC.pendTxData, data, dlen);
    LMIC.pendTxConf = confirmed;
    LMIC.pendTxPort = port;
    LMIC.pendTxLen  = dlen;
    LMIC_setTxData();
    return 0;
}


// Send a payload-less message to signal device is alive
void LMIC_sendAlive (void) {
    LMIC.opmode |= OP_POLL;
    engineUpdate();
}


// Check if other networks are around.
void LMIC_tryRejoin (void) {
    LMIC.opmode |= OP_REJOIN;
    engineUpdate();
}

//! \brief Setup given session keys
//! and put the MAC in a state as if
//! a join request/accept would have negotiated just these keys.
//! It is crucial that the combinations `devaddr/nwkkey` and `devaddr/artkey`
//! are unique within the network identified by `netid`.
//! NOTE: on Harvard architectures when session keys are in flash:
//!  Caller has to fill in LMIC.{nwk,art}Key  before and pass {nwk,art}Key are NULL
//! \param netid a 24 bit number describing the network id this device is using
//! \param devaddr the 32 bit session address of the device. It is strongly recommended
//!    to ensure that different devices use different numbers with high probability.
//! \param nwkKey  the 16 byte network session key used for message integrity.
//!     If NULL the caller has copied the key into `LMIC.nwkKey` before.
//! \param artKey  the 16 byte application router session key used for message confidentiality.
//!     If NULL the caller has copied the key into `LMIC.artKey` before.
void LMIC_setSession (u4_t netid, devaddr_t devaddr, xref2u1_t nwkKey, xref2u1_t artKey) {
    LMIC.netid = netid;
    LMIC.devaddr = devaddr;
    if( nwkKey != (xref2u1_t)0 )
        os_copyMem(LMIC.nwkKey, nwkKey, 16);
    if( artKey != (xref2u1_t)0 )
        os_copyMem(LMIC.artKey, artKey, 16);

#if defined(CFG_eu868)
    initDefaultChannels(0);
#endif

    LMIC.opmode &= ~(OP_JOINING|OP_TRACK|OP_REJOIN|OP_TXRXPEND|OP_PINGINI);
    LMIC.opmode |= OP_NEXTCHNL;
    stateJustJoined();
    DO_DEVDB(LMIC.netid,   netid);
    DO_DEVDB(LMIC.devaddr, devaddr);
    DO_DEVDB(LMIC.nwkKey,  nwkkey);
    DO_DEVDB(LMIC.artKey,  artkey);
    DO_DEVDB(LMIC.seqnoUp, seqnoUp);
    DO_DEVDB(LMIC.seqnoDn, seqnoDn);
}

// Enable/disable link check validation.
// LMIC sets the ADRACKREQ bit in UP frames if there were no DN frames
// for a while. It expects the network to provide a DN message to prove
// connectivity with a span of UP frames. If this no such prove is coming
// then the datarate is lowered and a LINK_DEAD event is generated.
// This mode can be disabled and no connectivity prove (ADRACKREQ) is requested
// nor is the datarate changed.
// This must be called only if a session is established (e.g. after EV_JOINED)
void LMIC_setLinkCheckMode (bit_t enabled) {
    LMIC.adrChanged = 0;
    LMIC.adrAckReq = enabled ? LINK_CHECK_INIT : LINK_CHECK_OFF;
<<<<<<< HEAD
=======
}

// Sets the max clock error to compensate for (defaults to 0, which
// allows for +/- 640 at SF7BW250). MAX_CLOCK_ERROR represents +/-100%,
// so e.g. for a +/-1% error you would pass MAX_CLOCK_ERROR * 1 / 100.
void LMIC_setClockError(u2_t error) {
    LMIC.clockError = error;
>>>>>>> 90bc0492
}<|MERGE_RESOLUTION|>--- conflicted
+++ resolved
@@ -766,40 +766,22 @@
 }
 
 void  LMIC_enableSubBand (u1_t band) {
-<<<<<<< HEAD
-  ASSERT(band > 0);
-  ASSERT(band <= 8);
-  u1_t start = (band-1) * 8;
-=======
   ASSERT(band < 8);
   u1_t start = band * 8;
->>>>>>> 90bc0492
   u1_t end = start + 8;
   for (int channel=start; channel < end; ++channel )
       LMIC_enableChannel(channel);
 }
 void  LMIC_disableSubBand (u1_t band) {
-<<<<<<< HEAD
-  ASSERT(band > 0);
-  ASSERT(band <= 8);
-  u1_t start = (band-1) * 8;
-=======
   ASSERT(band < 8);
   u1_t start = band * 8;
->>>>>>> 90bc0492
   u1_t end = start + 8;
   for (int channel=start; channel < end; ++channel )
       LMIC_disableChannel(channel);
 }
 void  LMIC_selectSubBand (u1_t band) {
-<<<<<<< HEAD
-  ASSERT(band > 0);
-  ASSERT(band <= 8);
-  for (int b=1; b<=8; ++b) {
-=======
   ASSERT(band < 8);
   for (int b=0; b<8; ++b) {
->>>>>>> 90bc0492
     if (band==b)
       LMIC_enableSubBand(b);
     else
@@ -2349,8 +2331,6 @@
 void LMIC_setLinkCheckMode (bit_t enabled) {
     LMIC.adrChanged = 0;
     LMIC.adrAckReq = enabled ? LINK_CHECK_INIT : LINK_CHECK_OFF;
-<<<<<<< HEAD
-=======
 }
 
 // Sets the max clock error to compensate for (defaults to 0, which
@@ -2358,5 +2338,4 @@
 // so e.g. for a +/-1% error you would pass MAX_CLOCK_ERROR * 1 / 100.
 void LMIC_setClockError(u2_t error) {
     LMIC.clockError = error;
->>>>>>> 90bc0492
 }