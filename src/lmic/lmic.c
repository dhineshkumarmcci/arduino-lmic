/*******************************************************************************
 * Copyright (c) 2014-2015 IBM Corporation.
 * All rights reserved. This program and the accompanying materials
 * are made available under the terms of the Eclipse Public License v1.0
 * which accompanies this distribution, and is available at
 * http://www.eclipse.org/legal/epl-v10.html
 *
 * Contributors:
 *    IBM Zurich Research Lab - initial API, implementation and documentation
 *******************************************************************************/

//! \file
#include "lmic.h"

#if defined(DISABLE_BEACONS) && !defined(DISABLE_PING)
#error Ping needs beacon tracking
#endif

#if !defined(MINRX_SYMS)
#define MINRX_SYMS 5
#endif // !defined(MINRX_SYMS)
#define PAMBL_SYMS 8
#define PAMBL_FSK  5
#define PRERX_FSK  1
#define RXLEN_FSK  (1+5+2)

#define BCN_INTV_osticks       sec2osticks(BCN_INTV_sec)
#define TXRX_GUARD_osticks     ms2osticks(TXRX_GUARD_ms)
#define JOIN_GUARD_osticks     ms2osticks(JOIN_GUARD_ms)
#define DELAY_JACC1_osticks    sec2osticks(DELAY_JACC1)
#define DELAY_JACC2_osticks    sec2osticks(DELAY_JACC2)
#define DELAY_EXTDNW2_osticks  sec2osticks(DELAY_EXTDNW2)
#define BCN_RESERVE_osticks    ms2osticks(BCN_RESERVE_ms)
#define BCN_GUARD_osticks      ms2osticks(BCN_GUARD_ms)
#define BCN_WINDOW_osticks     ms2osticks(BCN_WINDOW_ms)
#define AIRTIME_BCN_osticks    us2osticks(AIRTIME_BCN)
#if defined(CFG_eu868)
#define DNW2_SAFETY_ZONE       ms2osticks(3000)
#endif
#if defined(CFG_us915)
#define DNW2_SAFETY_ZONE       ms2osticks(750)
#endif

// Special APIs - for development or testing
#define isTESTMODE() 0

DEFINE_LMIC;


// Fwd decls.
static void engineUpdate(void);
static void startScan (void);


// ================================================================================
// BEG OS - default implementations for certain OS suport functions

#if !defined(HAS_os_calls)

#if !defined(os_rlsbf2)
u2_t os_rlsbf2 (xref2cu1_t buf) {
    return (u2_t)((u2_t)buf[0] | ((u2_t)buf[1]<<8));
}
#endif

#if !defined(os_rlsbf4)
u4_t os_rlsbf4 (xref2cu1_t buf) {
    return (u4_t)((u4_t)buf[0] | ((u4_t)buf[1]<<8) | ((u4_t)buf[2]<<16) | ((u4_t)buf[3]<<24));
}
#endif


#if !defined(os_rmsbf4)
u4_t os_rmsbf4 (xref2cu1_t buf) {
    return (u4_t)((u4_t)buf[3] | ((u4_t)buf[2]<<8) | ((u4_t)buf[1]<<16) | ((u4_t)buf[0]<<24));
}
#endif


#if !defined(os_wlsbf2)
void os_wlsbf2 (xref2u1_t buf, u2_t v) {
    buf[0] = v;
    buf[1] = v>>8;
}
#endif

#if !defined(os_wlsbf4)
void os_wlsbf4 (xref2u1_t buf, u4_t v) {
    buf[0] = v;
    buf[1] = v>>8;
    buf[2] = v>>16;
    buf[3] = v>>24;
}
#endif

#if !defined(os_wmsbf4)
void os_wmsbf4 (xref2u1_t buf, u4_t v) {
    buf[3] = v;
    buf[2] = v>>8;
    buf[1] = v>>16;
    buf[0] = v>>24;
}
#endif

#if !defined(os_getBattLevel)
u1_t os_getBattLevel (void) {
    return MCMD_DEVS_BATT_NOINFO;
}
#endif

#if !defined(os_crc16)
// New CRC-16 CCITT(XMODEM) checksum for beacons:
u2_t os_crc16 (xref2u1_t data, uint len) {
    u2_t remainder = 0;
    u2_t polynomial = 0x1021;
    for( uint i = 0; i < len; i++ ) {
        remainder ^= data[i] << 8;
        for( u1_t bit = 8; bit > 0; bit--) {
            if( (remainder & 0x8000) )
                remainder = (remainder << 1) ^ polynomial;
            else
                remainder <<= 1;
        }
    }
    return remainder;
}
#endif

#endif // !HAS_os_calls

// END OS - default implementations for certain OS suport functions
// ================================================================================

// ================================================================================
// BEG AES

static void micB0 (u4_t devaddr, u4_t seqno, int dndir, int len) {
    os_clearMem(AESaux,16);
    AESaux[0]  = 0x49;
    AESaux[5]  = dndir?1:0;
    AESaux[15] = len;
    os_wlsbf4(AESaux+ 6,devaddr);
    os_wlsbf4(AESaux+10,seqno);
}


static int aes_verifyMic (xref2cu1_t key, u4_t devaddr, u4_t seqno, int dndir, xref2u1_t pdu, int len) {
    micB0(devaddr, seqno, dndir, len);
    os_copyMem(AESkey,key,16);
    return os_aes(AES_MIC, pdu, len) == os_rmsbf4(pdu+len);
}


static void aes_appendMic (xref2cu1_t key, u4_t devaddr, u4_t seqno, int dndir, xref2u1_t pdu, int len) {
    micB0(devaddr, seqno, dndir, len);
    os_copyMem(AESkey,key,16);
    // MSB because of internal structure of AES
    os_wmsbf4(pdu+len, os_aes(AES_MIC, pdu, len));
}


static void aes_appendMic0 (xref2u1_t pdu, int len) {
    os_getDevKey(AESkey);
    os_wmsbf4(pdu+len, os_aes(AES_MIC|AES_MICNOAUX, pdu, len));  // MSB because of internal structure of AES
}


static int aes_verifyMic0 (xref2u1_t pdu, int len) {
    os_getDevKey(AESkey);
    return os_aes(AES_MIC|AES_MICNOAUX, pdu, len) == os_rmsbf4(pdu+len);
}


static void aes_encrypt (xref2u1_t pdu, int len) {
    os_getDevKey(AESkey);
    os_aes(AES_ENC, pdu, len);
}


static void aes_cipher (xref2cu1_t key, u4_t devaddr, u4_t seqno, int dndir, xref2u1_t payload, int len) {
    if( len <= 0 )
        return;
    os_clearMem(AESaux, 16);
    AESaux[0] = AESaux[15] = 1; // mode=cipher / dir=down / block counter=1
    AESaux[5] = dndir?1:0;
    os_wlsbf4(AESaux+ 6,devaddr);
    os_wlsbf4(AESaux+10,seqno);
    os_copyMem(AESkey,key,16);
    os_aes(AES_CTR, payload, len);
}


static void aes_sessKeys (u2_t devnonce, xref2cu1_t artnonce, xref2u1_t nwkkey, xref2u1_t artkey) {
    os_clearMem(nwkkey, 16);
    nwkkey[0] = 0x01;
    os_copyMem(nwkkey+1, artnonce, LEN_ARTNONCE+LEN_NETID);
    os_wlsbf2(nwkkey+1+LEN_ARTNONCE+LEN_NETID, devnonce);
    os_copyMem(artkey, nwkkey, 16);
    artkey[0] = 0x02;

    os_getDevKey(AESkey);
    os_aes(AES_ENC, nwkkey, 16);
    os_getDevKey(AESkey);
    os_aes(AES_ENC, artkey, 16);
}

// END AES
// ================================================================================


// ================================================================================
// BEG LORA

#if defined(CFG_eu868) // ========================================

#define maxFrameLen(dr) ((dr)<=DR_SF9 ? TABLE_GET_U1(maxFrameLens, (dr)) : 0xFF)
CONST_TABLE(u1_t, maxFrameLens) [] = { 64,64,64,123 };

CONST_TABLE(u1_t, _DR2RPS_CRC)[] = {
    ILLEGAL_RPS,
    (u1_t)MAKERPS(SF12, BW125, CR_4_5, 0, 0),
    (u1_t)MAKERPS(SF11, BW125, CR_4_5, 0, 0),
    (u1_t)MAKERPS(SF10, BW125, CR_4_5, 0, 0),
    (u1_t)MAKERPS(SF9,  BW125, CR_4_5, 0, 0),
    (u1_t)MAKERPS(SF8,  BW125, CR_4_5, 0, 0),
    (u1_t)MAKERPS(SF7,  BW125, CR_4_5, 0, 0),
    (u1_t)MAKERPS(SF7,  BW250, CR_4_5, 0, 0),
    (u1_t)MAKERPS(FSK,  BW125, CR_4_5, 0, 0),
    ILLEGAL_RPS
};

static CONST_TABLE(s1_t, TXPOWLEVELS)[] = {
    20, 14, 11, 8, 5, 2, 0,0, 0,0,0,0, 0,0,0,0
};
#define pow2dBm(mcmd_ladr_p1) (TABLE_GET_S1(TXPOWLEVELS, (mcmd_ladr_p1&MCMD_LADR_POW_MASK)>>MCMD_LADR_POW_SHIFT))

#elif defined(CFG_us915) // ========================================

#define maxFrameLen(dr) ((dr)<=DR_SF11CR ? TABLE_GET_U1(maxFrameLens, (dr)) : 0xFF)
CONST_TABLE(u1_t, maxFrameLens) [] = { 24,66,142,255,255,255,255,255,  66,142 };

CONST_TABLE(u1_t, _DR2RPS_CRC)[] = {
    ILLEGAL_RPS,
    MAKERPS(SF10, BW125, CR_4_5, 0, 0),
    MAKERPS(SF9 , BW125, CR_4_5, 0, 0),
    MAKERPS(SF8 , BW125, CR_4_5, 0, 0),
    MAKERPS(SF7 , BW125, CR_4_5, 0, 0),
    MAKERPS(SF8 , BW500, CR_4_5, 0, 0),
    ILLEGAL_RPS ,
    ILLEGAL_RPS ,
    ILLEGAL_RPS ,
    MAKERPS(SF12, BW500, CR_4_5, 0, 0),
    MAKERPS(SF11, BW500, CR_4_5, 0, 0),
    MAKERPS(SF10, BW500, CR_4_5, 0, 0),
    MAKERPS(SF9 , BW500, CR_4_5, 0, 0),
    MAKERPS(SF8 , BW500, CR_4_5, 0, 0),
    MAKERPS(SF7 , BW500, CR_4_5, 0, 0),
    ILLEGAL_RPS
};

#define pow2dBm(mcmd_ladr_p1) ((s1_t)(30 - (((mcmd_ladr_p1)&MCMD_LADR_POW_MASK)<<1)))

#endif // ================================================

static CONST_TABLE(u1_t, SENSITIVITY)[7][3] = {
    // ------------bw----------
    // 125kHz    250kHz    500kHz
    { 141-109,  141-109, 141-109 },  // FSK
    { 141-127,  141-124, 141-121 },  // SF7
    { 141-129,  141-126, 141-123 },  // SF8
    { 141-132,  141-129, 141-126 },  // SF9
    { 141-135,  141-132, 141-129 },  // SF10
    { 141-138,  141-135, 141-132 },  // SF11
    { 141-141,  141-138, 141-135 }   // SF12
};

int getSensitivity (rps_t rps) {
    return -141 + TABLE_GET_U1_TWODIM(SENSITIVITY, getSf(rps), getBw(rps));
}

ostime_t calcAirTime (rps_t rps, u1_t plen) {
    u1_t bw = getBw(rps);  // 0,1,2 = 125,250,500kHz
    u1_t sf = getSf(rps);  // 0=FSK, 1..6 = SF7..12
    if( sf == FSK ) {
        return (plen+/*preamble*/5+/*syncword*/3+/*len*/1+/*crc*/2) * /*bits/byte*/8
            * (s4_t)OSTICKS_PER_SEC / /*kbit/s*/50000;
    }
    u1_t sfx = 4*(sf+(7-SF7));
    u1_t q = sfx - (sf >= SF11 ? 8 : 0);
    int tmp = 8*plen - sfx + 28 + (getNocrc(rps)?0:16) - (getIh(rps)?20:0);
    if( tmp > 0 ) {
        tmp = (tmp + q - 1) / q;
        tmp *= getCr(rps)+5;
        tmp += 8;
    } else {
        tmp = 8;
    }
    tmp = (tmp<<2) + /*preamble*/49 /* 4 * (8 + 4.25) */;
    // bw = 125000 = 15625 * 2^3
    //      250000 = 15625 * 2^4
    //      500000 = 15625 * 2^5
    // sf = 7..12
    //
    // osticks =  tmp * OSTICKS_PER_SEC * 1<<sf / bw
    //
    // 3 => counter reduced divisor 125000/8 => 15625
    // 2 => counter 2 shift on tmp
    sfx = sf+(7-SF7) - (3+2) - bw;
    int div = 15625;
    if( sfx > 4 ) {
        // prevent 32bit signed int overflow in last step
        div >>= sfx-4;
        sfx = 4;
    }
    // Need 32bit arithmetic for this last step
    return (((ostime_t)tmp << sfx) * OSTICKS_PER_SEC + div/2) / div;
}

extern inline rps_t updr2rps (dr_t dr);
extern inline rps_t dndr2rps (dr_t dr);
extern inline int isFasterDR (dr_t dr1, dr_t dr2);
extern inline int isSlowerDR (dr_t dr1, dr_t dr2);
extern inline dr_t  incDR    (dr_t dr);
extern inline dr_t  decDR    (dr_t dr);
extern inline dr_t  assertDR (dr_t dr);
extern inline dr_t  validDR  (dr_t dr);
extern inline dr_t  lowerDR  (dr_t dr, u1_t n);

extern inline sf_t  getSf    (rps_t params);
extern inline rps_t setSf    (rps_t params, sf_t sf);
extern inline bw_t  getBw    (rps_t params);
extern inline rps_t setBw    (rps_t params, bw_t cr);
extern inline cr_t  getCr    (rps_t params);
extern inline rps_t setCr    (rps_t params, cr_t cr);
extern inline int   getNocrc (rps_t params);
extern inline rps_t setNocrc (rps_t params, int nocrc);
extern inline int   getIh    (rps_t params);
extern inline rps_t setIh    (rps_t params, int ih);
extern inline rps_t makeRps  (sf_t sf, bw_t bw, cr_t cr, int ih, int nocrc);
extern inline int   sameSfBw (rps_t r1, rps_t r2);

// END LORA
// ================================================================================


// Adjust DR for TX retries
//  - indexed by retry count
//  - return steps to lower DR
static CONST_TABLE(u1_t, DRADJUST)[2+TXCONF_ATTEMPTS] = {
    // normal frames - 1st try / no retry
    0,
    // confirmed frames
    0,0,1,0,1,0,1,0,0
};


// Table below defines the size of one symbol as
//   symtime = 256us * 2^T(sf,bw)
// 256us is called one symunit.
//                 SF:
//      BW:      |__7___8___9__10__11__12
//      125kHz   |  2   3   4   5   6   7
//      250kHz   |  1   2   3   4   5   6
//      500kHz   |  0   1   2   3   4   5
//
// Times for half symbol per DR
// Per DR table to minimize rounding errors
static CONST_TABLE(ostime_t, DR2HSYM_osticks)[] = {
#if defined(CFG_eu868)
#define dr2hsym(dr) (TABLE_GET_OSTIME(DR2HSYM_osticks, (dr)))
    us2osticksRound(128<<7),  // DR_SF12
    us2osticksRound(128<<6),  // DR_SF11
    us2osticksRound(128<<5),  // DR_SF10
    us2osticksRound(128<<4),  // DR_SF9
    us2osticksRound(128<<3),  // DR_SF8
    us2osticksRound(128<<2),  // DR_SF7
    us2osticksRound(128<<1),  // DR_SF7B
    us2osticksRound(80)       // FSK -- not used (time for 1/2 byte)
#elif defined(CFG_us915)
#define dr2hsym(dr) (TABLE_GET_OSTIME(DR2HSYM_osticks, (dr)&7))  // map DR_SFnCR -> 0-6
    us2osticksRound(128<<5),  // DR_SF10   DR_SF12CR
    us2osticksRound(128<<4),  // DR_SF9    DR_SF11CR
    us2osticksRound(128<<3),  // DR_SF8    DR_SF10CR
    us2osticksRound(128<<2),  // DR_SF7    DR_SF9CR
    us2osticksRound(128<<1),  // DR_SF8C   DR_SF8CR
    us2osticksRound(128<<0)   // ------    DR_SF7CR
#endif
};


#if !defined(DISABLE_BEACONS)
static ostime_t calcRxWindow (u1_t secs, dr_t dr) {
    ostime_t rxoff, err;
    if( secs==0 ) {
        // aka 128 secs (next becaon)
        rxoff = LMIC.drift;
        err = LMIC.lastDriftDiff;
    } else {
        // scheduled RX window within secs into current beacon period
        rxoff = (LMIC.drift * (ostime_t)secs) >> BCN_INTV_exp;
        err = (LMIC.lastDriftDiff * (ostime_t)secs) >> BCN_INTV_exp;
    }
    u1_t rxsyms = MINRX_SYMS;
    err += (ostime_t)LMIC.maxDriftDiff * LMIC.missedBcns;
    LMIC.rxsyms = MINRX_SYMS + (err / dr2hsym(dr));

    return (rxsyms-PAMBL_SYMS) * dr2hsym(dr) + rxoff;
}


// Setup beacon RX parameters assuming we have an error of ms (aka +/-(ms/2))
static void calcBcnRxWindowFromMillis (u1_t ms, bit_t ini) {
    if( ini ) {
        LMIC.drift = 0;
        LMIC.maxDriftDiff = 0;
        LMIC.missedBcns = 0;
        LMIC.bcninfo.flags |= BCN_NODRIFT|BCN_NODDIFF;
    }
    ostime_t hsym = dr2hsym(DR_BCN);
    LMIC.bcnRxsyms = MINRX_SYMS + ms2osticksCeil(ms) / hsym;
    LMIC.bcnRxtime = LMIC.bcninfo.txtime + BCN_INTV_osticks - (LMIC.bcnRxsyms-PAMBL_SYMS) * hsym;
}
#endif // !DISABLE_BEACONS


#if !defined(DISABLE_PING)
// Setup scheduled RX window (ping/multicast slot)
static void rxschedInit (xref2rxsched_t rxsched) {
    os_clearMem(AESkey,16);
    os_clearMem(LMIC.frame+8,8);
    os_wlsbf4(LMIC.frame, LMIC.bcninfo.time);
    os_wlsbf4(LMIC.frame+4, LMIC.devaddr);
    os_aes(AES_ENC,LMIC.frame,16);
    u1_t intvExp = rxsched->intvExp;
    ostime_t off = os_rlsbf2(LMIC.frame) & (0x0FFF >> (7 - intvExp)); // random offset (slot units)
    rxsched->rxbase = (LMIC.bcninfo.txtime +
                       BCN_RESERVE_osticks +
                       ms2osticks(BCN_SLOT_SPAN_ms * off)); // random offset osticks
    rxsched->slot   = 0;
    rxsched->rxtime = rxsched->rxbase - calcRxWindow(/*secs BCN_RESERVE*/2+(1<<intvExp),rxsched->dr);
    rxsched->rxsyms = LMIC.rxsyms;
}


static bit_t rxschedNext (xref2rxsched_t rxsched, ostime_t cando) {
  again:
    if( rxsched->rxtime - cando >= 0 )
        return 1;
    u1_t slot;
    if( (slot=rxsched->slot) >= 128 )
        return 0;
    u1_t intv = 1<<rxsched->intvExp;
    if( (rxsched->slot = (slot += (intv))) >= 128 )
        return 0;
    rxsched->rxtime = rxsched->rxbase
        + ((BCN_WINDOW_osticks * (ostime_t)slot) >> BCN_INTV_exp)
        - calcRxWindow(/*secs BCN_RESERVE*/2+slot+intv,rxsched->dr);
    rxsched->rxsyms = LMIC.rxsyms;
    goto again;
}
#endif // !DISABLE_PING)


static ostime_t rndDelay (u1_t secSpan) {
    u2_t r = os_getRndU2();
    ostime_t delay = r;
    if( delay > OSTICKS_PER_SEC )
        delay = r % (u2_t)OSTICKS_PER_SEC;
    if( secSpan > 0 )
        delay += ((u1_t)r % secSpan) * OSTICKS_PER_SEC;
    return delay;
}


static void txDelay (ostime_t reftime, u1_t secSpan) {
    reftime += rndDelay(secSpan);
    if( LMIC.globalDutyRate == 0  ||  (reftime - LMIC.globalDutyAvail) > 0 ) {
        LMIC.globalDutyAvail = reftime;
        LMIC.opmode |= OP_RNDTX;
    }
}


static void setDrJoin (u1_t reason, u1_t dr) {
    EV(drChange, INFO, (e_.reason    = reason,
                        e_.deveui    = MAIN::CDEV->getEui(),
                        e_.dr        = dr|DR_PAGE,
                        e_.txpow     = LMIC.adrTxPow,
                        e_.prevdr    = LMIC.datarate|DR_PAGE,
                        e_.prevtxpow = LMIC.adrTxPow));
    LMIC.datarate = dr;
    DO_DEVDB(LMIC.datarate,datarate);
}


static void setDrTxpow (u1_t reason, u1_t dr, s1_t pow) {
    EV(drChange, INFO, (e_.reason    = reason,
                        e_.deveui    = MAIN::CDEV->getEui(),
                        e_.dr        = dr|DR_PAGE,
                        e_.txpow     = pow,
                        e_.prevdr    = LMIC.datarate|DR_PAGE,
                        e_.prevtxpow = LMIC.adrTxPow));

    if( pow != KEEP_TXPOW )
        LMIC.adrTxPow = pow;
    if( LMIC.datarate != dr ) {
        LMIC.datarate = dr;
        DO_DEVDB(LMIC.datarate,datarate);
        LMIC.opmode |= OP_NEXTCHNL;
    }
}


#if !defined(DISABLE_PING)
void LMIC_stopPingable (void) {
    LMIC.opmode &= ~(OP_PINGABLE|OP_PINGINI);
}


void LMIC_setPingable (u1_t intvExp) {
    // Change setting
    LMIC.ping.intvExp = (intvExp & 0x7);
    LMIC.opmode |= OP_PINGABLE;
    // App may call LMIC_enableTracking() explicitely before
    // Otherwise tracking is implicitly enabled here
    if( (LMIC.opmode & (OP_TRACK|OP_SCAN)) == 0  &&  LMIC.bcninfoTries == 0 )
        LMIC_enableTracking(0);
}

#endif // !DISABLE_PING

#if defined(CFG_eu868)
// ================================================================================
//
// BEG: EU868 related stuff
//
enum { NUM_DEFAULT_CHANNELS=3 };
static CONST_TABLE(u4_t, iniChannelFreq)[6] = {
    // Join frequencies and duty cycle limit (0.1%)
    EU868_F1|BAND_MILLI, EU868_F2|BAND_MILLI, EU868_F3|BAND_MILLI,
    // Default operational frequencies
    EU868_F1|BAND_CENTI, EU868_F2|BAND_CENTI, EU868_F3|BAND_CENTI,
};

static void initDefaultChannels (bit_t join) {
    os_clearMem(&LMIC.channelFreq, sizeof(LMIC.channelFreq));
    os_clearMem(&LMIC.channelDrMap, sizeof(LMIC.channelDrMap));
    os_clearMem(&LMIC.bands, sizeof(LMIC.bands));

    LMIC.channelMap = 0x07;
    u1_t su = join ? 0 : 3;
    for( u1_t fu=0; fu<3; fu++,su++ ) {
        LMIC.channelFreq[fu]  = TABLE_GET_U4(iniChannelFreq, su);
        LMIC.channelDrMap[fu] = DR_RANGE_MAP(DR_SF12,DR_SF7);
    }

    LMIC.bands[BAND_MILLI].txcap    = 1000;  // 0.1%
    LMIC.bands[BAND_MILLI].txpow    = 14;
    LMIC.bands[BAND_MILLI].lastchnl = os_getRndU1() % MAX_CHANNELS;
    LMIC.bands[BAND_CENTI].txcap    = 100;   // 1%
    LMIC.bands[BAND_CENTI].txpow    = 14;
    LMIC.bands[BAND_CENTI].lastchnl = os_getRndU1() % MAX_CHANNELS;
    LMIC.bands[BAND_DECI ].txcap    = 10;    // 10%
    LMIC.bands[BAND_DECI ].txpow    = 27;
    LMIC.bands[BAND_DECI ].lastchnl = os_getRndU1() % MAX_CHANNELS;
    LMIC.bands[BAND_MILLI].avail =
    LMIC.bands[BAND_CENTI].avail =
    LMIC.bands[BAND_DECI ].avail = os_getTime();
}

bit_t LMIC_setupBand (u1_t bandidx, s1_t txpow, u2_t txcap) {
    if( bandidx > BAND_AUX ) return 0;
    band_t* b = &LMIC.bands[bandidx];
    b->txpow = txpow;
    b->txcap = txcap;
    b->avail = os_getTime();
    b->lastchnl = os_getRndU1() % MAX_CHANNELS;
    return 1;
}

bit_t LMIC_setupChannel (u1_t chidx, u4_t freq, u2_t drmap, s1_t band) {
    if( chidx >= MAX_CHANNELS )
        return 0;
    if( band == -1 ) {
        if( freq >= 869400000 && freq <= 869650000 )
            freq |= BAND_DECI;   // 10% 27dBm
        else if( (freq >= 868000000 && freq <= 868600000) ||
                 (freq >= 869700000 && freq <= 870000000)  )
            freq |= BAND_CENTI;  // 1% 14dBm
        else
            freq |= BAND_MILLI;  // 0.1% 14dBm
    } else {
        if( band > BAND_AUX ) return 0;
        freq = (freq&~3) | band;
    }
    LMIC.channelFreq [chidx] = freq;
    LMIC.channelDrMap[chidx] = drmap==0 ? DR_RANGE_MAP(DR_SF12,DR_SF7) : drmap;
    LMIC.channelMap |= 1<<chidx;  // enabled right away
    return 1;
}

void LMIC_disableChannel (u1_t channel) {
    LMIC.channelFreq[channel] = 0;
    LMIC.channelDrMap[channel] = 0;
    LMIC.channelMap &= ~(1<<channel);
}

static u4_t convFreq (xref2u1_t ptr) {
    u4_t freq = (os_rlsbf4(ptr-1) >> 8) * 100;
    if( freq < EU868_FREQ_MIN || freq > EU868_FREQ_MAX )
        freq = 0;
    return freq;
}

static u1_t mapChannels (u1_t chpage, u2_t chmap) {
    // Bad page, disable all channel, enable non-existent
    if( chpage != 0 || chmap==0 || (chmap & ~LMIC.channelMap) != 0 )
        return 0;  // illegal input
    for( u1_t chnl=0; chnl<MAX_CHANNELS; chnl++ ) {
        if( (chmap & (1<<chnl)) != 0 && LMIC.channelFreq[chnl] == 0 )
            chmap &= ~(1<<chnl); // ignore - channel is not defined
    }
    LMIC.channelMap = chmap;
    return 1;
}


static void updateTx (ostime_t txbeg) {
    u4_t freq = LMIC.channelFreq[LMIC.txChnl];
    // Update global/band specific duty cycle stats
    ostime_t airtime = calcAirTime(LMIC.rps, LMIC.dataLen);
    // Update channel/global duty cycle stats
    xref2band_t band = &LMIC.bands[freq & 0x3];
    LMIC.freq  = freq & ~(u4_t)3;
    LMIC.txpow = band->txpow;
    band->avail = txbeg + airtime * band->txcap;
    if( LMIC.globalDutyRate != 0 )
        LMIC.globalDutyAvail = txbeg + (airtime<<LMIC.globalDutyRate);
}

static ostime_t nextTx (ostime_t now) {
    u1_t bmap=0xF;
    do {
        ostime_t mintime = now + /*8h*/sec2osticks(28800);
        u1_t band=0;
        for( u1_t bi=0; bi<4; bi++ ) {
            if( (bmap & (1<<bi)) && mintime - LMIC.bands[bi].avail > 0 )
                mintime = LMIC.bands[band = bi].avail;
        }
        // Find next channel in given band
        u1_t chnl = LMIC.bands[band].lastchnl;
        for( u1_t ci=0; ci<MAX_CHANNELS; ci++ ) {
            if( (chnl = (chnl+1)) >= MAX_CHANNELS )
                chnl -=  MAX_CHANNELS;
            if( (LMIC.channelMap & (1<<chnl)) != 0  &&  // channel enabled
                (LMIC.channelDrMap[chnl] & (1<<(LMIC.datarate&0xF))) != 0  &&
                band == (LMIC.channelFreq[chnl] & 0x3) ) { // in selected band
                LMIC.txChnl = LMIC.bands[band].lastchnl = chnl;
                return mintime;
            }
        }
        if( (bmap &= ~(1<<band)) == 0 ) {
            // No feasible channel  found!
            return mintime;
        }
    } while(1);
}


#if !defined(DISABLE_BEACONS)
static void setBcnRxParams (void) {
    LMIC.dataLen = 0;
    LMIC.freq = LMIC.channelFreq[LMIC.bcnChnl] & ~(u4_t)3;
    LMIC.rps  = setIh(setNocrc(dndr2rps((dr_t)DR_BCN),1),LEN_BCN);
}
#endif // !DISABLE_BEACONS

#define setRx1Params() /*LMIC.freq/rps remain unchanged*/

#if !defined(DISABLE_JOIN)
static void initJoinLoop (void) {
    LMIC.txChnl = os_getRndU1() % 3;
    LMIC.adrTxPow = 14;
    setDrJoin(DRCHG_SET, DR_SF7);
    initDefaultChannels(1);
    ASSERT((LMIC.opmode & OP_NEXTCHNL)==0);
    LMIC.txend = LMIC.bands[BAND_MILLI].avail + rndDelay(8);
}


static ostime_t nextJoinState (void) {
    u1_t failed = 0;

    // Try 869.x and then 864.x with same DR
    // If both fail try next lower datarate
    if( ++LMIC.txChnl == 3 )
        LMIC.txChnl = 0;
    if( (++LMIC.txCnt & 1) == 0 ) {
        // Lower DR every 2nd try (having tried 868.x and 864.x with the same DR)
        if( LMIC.datarate == DR_SF12 )
            failed = 1; // we have tried all DR - signal EV_JOIN_FAILED
        else
            setDrJoin(DRCHG_NOJACC, decDR((dr_t)LMIC.datarate));
    }
    // Clear NEXTCHNL because join state engine controls channel hopping
    LMIC.opmode &= ~OP_NEXTCHNL;
    // Move txend to randomize synchronized concurrent joins.
    // Duty cycle is based on txend.
    ostime_t time = os_getTime();
    if( time - LMIC.bands[BAND_MILLI].avail < 0 )
        time = LMIC.bands[BAND_MILLI].avail;
    LMIC.txend = time +
        (isTESTMODE()
         // Avoid collision with JOIN ACCEPT @ SF12 being sent by GW (but we missed it)
         ? DNW2_SAFETY_ZONE
         // Otherwise: randomize join (street lamp case):
         // SF12:255, SF11:127, .., SF7:8secs
         : DNW2_SAFETY_ZONE+rndDelay(255>>LMIC.datarate));
    // 1 - triggers EV_JOIN_FAILED event
    return failed;
}
#endif // !DISABLE_JOIN

//
// END: EU868 related stuff
//
// ================================================================================
#elif defined(CFG_us915)
// ================================================================================
//
// BEG: US915 related stuff
//


static void initDefaultChannels (void) {
    for( u1_t i=0; i<4; i++ )
        LMIC.channelMap[i] = 0xFFFF;
    LMIC.channelMap[4] = 0x00FF;
}

static u4_t convFreq (xref2u1_t ptr) {
    u4_t freq = (os_rlsbf4(ptr-1) >> 8) * 100;
    if( freq < US915_FREQ_MIN || freq > US915_FREQ_MAX )
        freq = 0;
    return freq;
}

bit_t LMIC_setupChannel (u1_t chidx, u4_t freq, u2_t drmap, s1_t band) {
    if( chidx < 72 || chidx >= 72+MAX_XCHANNELS )
        return 0; // channels 0..71 are hardwired
    chidx -= 72;
    LMIC.xchFreq[chidx] = freq;
    LMIC.xchDrMap[chidx] = drmap==0 ? DR_RANGE_MAP(DR_SF10,DR_SF8C) : drmap;
    LMIC.channelMap[chidx>>4] |= (1<<(chidx&0xF));
    return 1;
}

void LMIC_disableChannel (u1_t channel) {
    if( channel < 72+MAX_XCHANNELS )
        LMIC.channelMap[channel>>4] &= ~(1<<(channel&0xF));
}

void LMIC_enableChannel (u1_t channel) {
    if( channel < 72+MAX_XCHANNELS )
        LMIC.channelMap[channel>>4] |= (1<<(channel&0xF));
}

void  LMIC_enableSubBand (u1_t band) {
  ASSERT(band < 8);
  u1_t start = band * 8;
  u1_t end = start + 8;

  // enable all eight 125 kHz channels in this subband
  for (int channel=start; channel < end; ++channel )
      LMIC_enableChannel(channel);

  // there's a single 500 kHz channel associated with
  // each group of 8 125 kHz channels. Enable it, too.
  LMIC_enableChannel(64 + band);
}
void  LMIC_disableSubBand (u1_t band) {
  ASSERT(band < 8);
  u1_t start = band * 8;
  u1_t end = start + 8;

  // disable all eight 125 kHz channels in this subband
  for (int channel=start; channel < end; ++channel )
      LMIC_disableChannel(channel);

  // there's a single 500 kHz channel associated with
  // each group of 8 125 kHz channels. Disable it, too.
  LMIC_disableChannel(64 + band);
}
void  LMIC_selectSubBand (u1_t band) {
  ASSERT(band < 8);
  for (int b=0; b<8; ++b) {
    if (band==b)
      LMIC_enableSubBand(b);
    else
      LMIC_disableSubBand(b);
  }
}

static u1_t mapChannels (u1_t chpage, u2_t chmap) {
    if( chpage == MCMD_LADR_CHP_125ON || chpage == MCMD_LADR_CHP_125OFF ) {
        u2_t en125 = chpage == MCMD_LADR_CHP_125ON ? 0xFFFF : 0x0000;
        for( u1_t u=0; u<4; u++ )
            LMIC.channelMap[u] = en125;
        LMIC.channelMap[64/16] = chmap;
    } else {
        if( chpage >= (72+MAX_XCHANNELS+15)/16 )
            return 0;
        LMIC.channelMap[chpage] = chmap;
    }
    return 1;
}

static void updateTx (ostime_t txbeg) {
    u1_t chnl = LMIC.txChnl;
    if( chnl < 64 ) {
        LMIC.freq = US915_125kHz_UPFBASE + chnl*US915_125kHz_UPFSTEP;
        LMIC.txpow = 30;
        return;
    }
    LMIC.txpow = 26;
    if( chnl < 64+8 ) {
        LMIC.freq = US915_500kHz_UPFBASE + (chnl-64)*US915_500kHz_UPFSTEP;
    } else {
        ASSERT(chnl < 64+8+MAX_XCHANNELS);
        LMIC.freq = LMIC.xchFreq[chnl-72];
    }

    // Update global duty cycle stats
    if( LMIC.globalDutyRate != 0 ) {
        ostime_t airtime = calcAirTime(LMIC.rps, LMIC.dataLen);
        LMIC.globalDutyAvail = txbeg + (airtime<<LMIC.globalDutyRate);
    }
}

// US does not have duty cycling - return now as earliest TX time
#define nextTx(now) (_nextTx(),(now))
static void _nextTx (void) {
    if( LMIC.chRnd==0 )
        LMIC.chRnd = os_getRndU1() & 0x3F;
    if( LMIC.datarate >= DR_SF8C ) { // 500kHz
        u1_t map = LMIC.channelMap[64/16]&0xFF;
        for( u1_t i=0; i<8; i++ ) {
            if( (map & (1<<(++LMIC.chRnd & 7))) != 0 ) {
                LMIC.txChnl = 64 + (LMIC.chRnd & 7);
                return;
            }
        }
    } else { // 125kHz
        for( u1_t i=0; i<64; i++ ) {
            u1_t chnl = ++LMIC.chRnd & 0x3F;
            if( (LMIC.channelMap[(chnl >> 4)] & (1<<(chnl & 0xF))) != 0 ) {
                LMIC.txChnl = chnl;
                return;
            }
        }
    }
    // No feasible channel  found! Keep old one.
}

#if !defined(DISABLE_BEACONS)
static void setBcnRxParams (void) {
    LMIC.dataLen = 0;
    LMIC.freq = US915_500kHz_DNFBASE + LMIC.bcnChnl * US915_500kHz_DNFSTEP;
    LMIC.rps  = setIh(setNocrc(dndr2rps((dr_t)DR_BCN),1),LEN_BCN);
}
#endif // !DISABLE_BEACONS

#define setRx1Params() {                                                \
    LMIC.freq = US915_500kHz_DNFBASE + (LMIC.txChnl & 0x7) * US915_500kHz_DNFSTEP; \
    if( /* TX datarate */LMIC.dndr < DR_SF8C )                          \
        LMIC.dndr += DR_SF10CR - DR_SF10;                               \
    else if( LMIC.dndr == DR_SF8C )                                     \
        LMIC.dndr = DR_SF7CR;                                           \
    LMIC.rps = dndr2rps(LMIC.dndr);                                     \
}

#if !defined(DISABLE_JOIN)
static void initJoinLoop (void) {
    LMIC.chRnd = 0;
    LMIC.txChnl = 0;
    LMIC.adrTxPow = 20;
    ASSERT((LMIC.opmode & OP_NEXTCHNL)==0);
    LMIC.txend = os_getTime();
    setDrJoin(DRCHG_SET, DR_SF7);
}

static ostime_t nextJoinState (void) {
    // Try the following:
    //   SF7/8/9/10  on a random channel 0..63
<<<<<<< HEAD
    //			(honoring enable mask)
    //   SF8C     on a random 500 kHz channel 64..71
    //			(always determined by
    //			 previously selected 
    //			 125 kHz channel)
    //
    u1_t failed = 0;
    if( LMIC.datarate != DR_SF8C ) {
        // assume that 500 kHz equiv of last 125 kHz channel 
	// is also enabled, and use it next.
        LMIC.txChnl = 64+(LMIC.txChnl&7);
=======
    //      (honoring enable mask)
    //   SF8C     on a random 500 kHz channel 64..71
    //      (always determined by
    //       previously selected
    //       125 kHz channel)
    //
    u1_t failed = 0;
    if( LMIC.datarate != DR_SF8C ) {
        // assume that 500 kHz equiv of last 125 kHz channel
        // is also enabled, and use it next.
        LMIC.txChnl = 64+(LMIC.txChnl>>3);
>>>>>>> 40e96518
        setDrJoin(DRCHG_SET, DR_SF8C);
    } else {
        u1_t chnl;

<<<<<<< HEAD
	// honor enabled-channel list while joining.
        do {
           LMIC.txChnl = chnl = os_getRndU1() & 0x3F;
	   } while ((LMIC.channelMap[(chnl >> 4)] & (1<<(chnl & 0xF))) == 0);
=======
        // honor enabled-channel list while joining.
        do {
           LMIC.txChnl = chnl = os_getRndU1() & 0x3F;
        } while ((LMIC.channelMap[(chnl >> 4)] & (1<<(chnl & 0xF))) == 0);
>>>>>>> 40e96518

        s1_t dr = DR_SF7 - ++LMIC.txCnt;
        if( dr < DR_SF10 ) {
            dr = DR_SF10;
            failed = 1; // All DR exhausted - signal failed
        }
        setDrJoin(DRCHG_SET, dr);
    }
    LMIC.opmode &= ~OP_NEXTCHNL;
    LMIC.txend = os_getTime() +
        (isTESTMODE()
         // Avoid collision with JOIN ACCEPT being sent by GW (but we missed it - GW is still busy)
         ? DNW2_SAFETY_ZONE
         // Otherwise: randomize join (street lamp case):
         // SF10:16, SF9=8,..SF8C:1secs
         : rndDelay(16>>LMIC.datarate));
    // 1 - triggers EV_JOIN_FAILED event
    return failed;
}
#endif // !DISABLE_JOIN

//
// END: US915 related stuff
//
// ================================================================================
#else
#error Unsupported frequency band!
#endif


static void runEngineUpdate (xref2osjob_t osjob) {
    engineUpdate();
}


static void reportEvent (ev_t ev) {
    EV(devCond, INFO, (e_.reason = EV::devCond_t::LMIC_EV,
                       e_.eui    = MAIN::CDEV->getEui(),
                       e_.info   = ev));
    ON_LMIC_EVENT(ev);
    engineUpdate();
}


static void runReset (xref2osjob_t osjob) {
    // Disable session
    LMIC_reset();
#if !defined(DISABLE_JOIN)
    LMIC_startJoining();
#endif // !DISABLE_JOIN
    reportEvent(EV_RESET);
}

static void stateJustJoined (void) {
    LMIC.seqnoDn     = LMIC.seqnoUp = 0;
    LMIC.rejoinCnt   = 0;
    LMIC.dnConf      = LMIC.adrChanged = LMIC.ladrAns = LMIC.devsAns = 0;
#if !defined(DISABLE_MCMD_SNCH_REQ)
    LMIC.snchAns     = 0;
#endif
#if !defined(DISABLE_MCMD_DN2P_SET)
    LMIC.dn2Ans      = 0;
#endif
    LMIC.moreData    = 0;
#if !defined(DISABLE_MCMD_DCAP_REQ)
    LMIC.dutyCapAns  = 0;
#endif
#if !defined(DISABLE_MCMD_PING_SET) && !defined(DISABLE_PING)
    LMIC.pingSetAns  = 0;
#endif
    LMIC.upRepeat    = 0;
    LMIC.adrAckReq   = LINK_CHECK_INIT;
    LMIC.dn2Dr       = DR_DNW2;
    LMIC.dn2Freq     = FREQ_DNW2;
#if !defined(DISABLE_BEACONS)
    LMIC.bcnChnl     = CHNL_BCN;
#endif
#if !defined(DISABLE_PING)
    LMIC.ping.freq   = FREQ_PING;
    LMIC.ping.dr     = DR_PING;
#endif
}


// ================================================================================
// Decoding frames


#if !defined(DISABLE_BEACONS)
// Decode beacon  - do not overwrite bcninfo unless we have a match!
static int decodeBeacon (void) {
    ASSERT(LMIC.dataLen == LEN_BCN); // implicit header RX guarantees this
    xref2u1_t d = LMIC.frame;
    if(
#if CFG_eu868
        d[OFF_BCN_CRC1] != (u1_t)os_crc16(d,OFF_BCN_CRC1)
#elif CFG_us915
        os_rlsbf2(&d[OFF_BCN_CRC1]) != os_crc16(d,OFF_BCN_CRC1)
#endif
        )
        return 0;   // first (common) part fails CRC check
    // First set of fields is ok
    u4_t bcnnetid = os_rlsbf4(&d[OFF_BCN_NETID]) & 0xFFFFFF;
    if( bcnnetid != LMIC.netid )
        return -1;  // not the beacon we're looking for

    LMIC.bcninfo.flags &= ~(BCN_PARTIAL|BCN_FULL);
    // Match - update bcninfo structure
    LMIC.bcninfo.snr    = LMIC.snr;
    LMIC.bcninfo.rssi   = LMIC.rssi;
    LMIC.bcninfo.txtime = LMIC.rxtime - AIRTIME_BCN_osticks;
    LMIC.bcninfo.time   = os_rlsbf4(&d[OFF_BCN_TIME]);
    LMIC.bcninfo.flags |= BCN_PARTIAL;

    // Check 2nd set
    if( os_rlsbf2(&d[OFF_BCN_CRC2]) != os_crc16(d,OFF_BCN_CRC2) )
        return 1;
    // Second set of fields is ok
    LMIC.bcninfo.lat    = (s4_t)os_rlsbf4(&d[OFF_BCN_LAT-1]) >> 8; // read as signed 24-bit
    LMIC.bcninfo.lon    = (s4_t)os_rlsbf4(&d[OFF_BCN_LON-1]) >> 8; // ditto
    LMIC.bcninfo.info   = d[OFF_BCN_INFO];
    LMIC.bcninfo.flags |= BCN_FULL;
    return 2;
}
#endif // !DISABLE_BEACONS


static bit_t decodeFrame (void) {
    xref2u1_t d = LMIC.frame;
    u1_t hdr    = d[0];
    u1_t ftype  = hdr & HDR_FTYPE;
    int  dlen   = LMIC.dataLen;
    const char *window = (LMIC.txrxFlags & TXRX_DNW1) ? "RX1" : ((LMIC.txrxFlags & TXRX_DNW2) ? "RX2" : "Other");
    if( dlen < OFF_DAT_OPTS+4 ||
        (hdr & HDR_MAJOR) != HDR_MAJOR_V1 ||
        (ftype != HDR_FTYPE_DADN  &&  ftype != HDR_FTYPE_DCDN) ) {
        // Basic sanity checks failed
        EV(specCond, WARN, (e_.reason = EV::specCond_t::UNEXPECTED_FRAME,
                            e_.eui    = MAIN::CDEV->getEui(),
                            e_.info   = dlen < 4 ? 0 : os_rlsbf4(&d[dlen-4]),
                            e_.info2  = hdr + (dlen<<8)));
      norx:
#if LMIC_DEBUG_LEVEL > 0
        printf("%lu: Invalid downlink, window=%s\n", os_getTime(), window);
#endif
        LMIC.dataLen = 0;
        return 0;
    }
    // Validate exact frame length
    // Note: device address was already read+evaluated in order to arrive here.
    int  fct   = d[OFF_DAT_FCT];
    u4_t addr  = os_rlsbf4(&d[OFF_DAT_ADDR]);
    u4_t seqno = os_rlsbf2(&d[OFF_DAT_SEQNO]);
    int  olen  = fct & FCT_OPTLEN;
    int  ackup = (fct & FCT_ACK) != 0 ? 1 : 0;   // ACK last up frame
    int  poff  = OFF_DAT_OPTS+olen;
    int  pend  = dlen-4;  // MIC

    if( addr != LMIC.devaddr ) {
        EV(specCond, WARN, (e_.reason = EV::specCond_t::ALIEN_ADDRESS,
                            e_.eui    = MAIN::CDEV->getEui(),
                            e_.info   = addr,
                            e_.info2  = LMIC.devaddr));
        goto norx;
    }
    if( poff > pend ) {
        EV(specCond, ERR, (e_.reason = EV::specCond_t::CORRUPTED_FRAME,
                           e_.eui    = MAIN::CDEV->getEui(),
                           e_.info   = 0x1000000 + (poff-pend) + (fct<<8) + (dlen<<16)));
        goto norx;
    }

    int port = -1;
    int replayConf = 0;

    if( pend > poff )
        port = d[poff++];

    seqno = LMIC.seqnoDn + (u2_t)(seqno - LMIC.seqnoDn);

    if( !aes_verifyMic(LMIC.nwkKey, LMIC.devaddr, seqno, /*dn*/1, d, pend) ) {
        EV(spe3Cond, ERR, (e_.reason = EV::spe3Cond_t::CORRUPTED_MIC,
                           e_.eui1   = MAIN::CDEV->getEui(),
                           e_.info1  = Base::lsbf4(&d[pend]),
                           e_.info2  = seqno,
                           e_.info3  = LMIC.devaddr));
        goto norx;
    }
    if( seqno < LMIC.seqnoDn ) {
        if( (s4_t)seqno > (s4_t)LMIC.seqnoDn ) {
            EV(specCond, INFO, (e_.reason = EV::specCond_t::DNSEQNO_ROLL_OVER,
                                e_.eui    = MAIN::CDEV->getEui(),
                                e_.info   = LMIC.seqnoDn,
                                e_.info2  = seqno));
            goto norx;
        }
        if( seqno != LMIC.seqnoDn-1 || !LMIC.dnConf || ftype != HDR_FTYPE_DCDN ) {
            EV(specCond, INFO, (e_.reason = EV::specCond_t::DNSEQNO_OBSOLETE,
                                e_.eui    = MAIN::CDEV->getEui(),
                                e_.info   = LMIC.seqnoDn,
                                e_.info2  = seqno));
            goto norx;
        }
        // Replay of previous sequence number allowed only if
        // previous frame and repeated both requested confirmation
        replayConf = 1;
    }
    else {
        if( seqno > LMIC.seqnoDn ) {
            EV(specCond, INFO, (e_.reason = EV::specCond_t::DNSEQNO_SKIP,
                                e_.eui    = MAIN::CDEV->getEui(),
                                e_.info   = LMIC.seqnoDn,
                                e_.info2  = seqno));
        }
        LMIC.seqnoDn = seqno+1;  // next number to be expected
        DO_DEVDB(LMIC.seqnoDn,seqnoDn);
        // DN frame requested confirmation - provide ACK once with next UP frame
        LMIC.dnConf = (ftype == HDR_FTYPE_DCDN ? FCT_ACK : 0);
    }

    if( LMIC.dnConf || (fct & FCT_MORE) )
        LMIC.opmode |= OP_POLL;

    // We heard from network
    LMIC.adrChanged = LMIC.rejoinCnt = 0;
    if( LMIC.adrAckReq != LINK_CHECK_OFF )
        LMIC.adrAckReq = LINK_CHECK_INIT;

    // Process OPTS
    int m = LMIC.rssi - RSSI_OFF - getSensitivity(LMIC.rps);
    LMIC.margin = m < 0 ? 0 : m > 254 ? 254 : m;

    xref2u1_t opts = &d[OFF_DAT_OPTS];
    int oidx = 0;
    while( oidx < olen ) {
        switch( opts[oidx] ) {
        case MCMD_LCHK_ANS: {
            //int gwmargin = opts[oidx+1];
            //int ngws = opts[oidx+2];
            oidx += 3;
            continue;
        }
        case MCMD_LADR_REQ: {
            u1_t p1     = opts[oidx+1];            // txpow + DR
            u2_t chmap  = os_rlsbf2(&opts[oidx+2]);// list of enabled channels
            u1_t chpage = opts[oidx+4] & MCMD_LADR_CHPAGE_MASK;     // channel page
            u1_t uprpt  = opts[oidx+4] & MCMD_LADR_REPEAT_MASK;     // up repeat count
            oidx += 5;

            LMIC.ladrAns = 0x80 |     // Include an answer into next frame up
                MCMD_LADR_ANS_POWACK | MCMD_LADR_ANS_CHACK | MCMD_LADR_ANS_DRACK;
            if( !mapChannels(chpage, chmap) )
                LMIC.ladrAns &= ~MCMD_LADR_ANS_CHACK;
            dr_t dr = (dr_t)(p1>>MCMD_LADR_DR_SHIFT);
            if( !validDR(dr) ) {
                LMIC.ladrAns &= ~MCMD_LADR_ANS_DRACK;
                EV(specCond, ERR, (e_.reason = EV::specCond_t::BAD_MAC_CMD,
                                   e_.eui    = MAIN::CDEV->getEui(),
                                   e_.info   = Base::lsbf4(&d[pend]),
                                   e_.info2  = Base::msbf4(&opts[oidx-4])));
            }
            if( (LMIC.ladrAns & 0x7F) == (MCMD_LADR_ANS_POWACK | MCMD_LADR_ANS_CHACK | MCMD_LADR_ANS_DRACK) ) {
                // Nothing went wrong - use settings
                LMIC.upRepeat = uprpt;
                setDrTxpow(DRCHG_NWKCMD, dr, pow2dBm(p1));
            }
            LMIC.adrChanged = 1;  // Trigger an ACK to NWK
            continue;
        }
        case MCMD_DEVS_REQ: {
            LMIC.devsAns = 1;
            oidx += 1;
            continue;
        }
        case MCMD_DN2P_SET: {
#if !defined(DISABLE_MCMD_DN2P_SET)
            dr_t dr = (dr_t)(opts[oidx+1] & 0x0F);
            u4_t freq = convFreq(&opts[oidx+2]);
            LMIC.dn2Ans = 0x80;   // answer pending
            if( validDR(dr) )
                LMIC.dn2Ans |= MCMD_DN2P_ANS_DRACK;
            if( freq != 0 )
                LMIC.dn2Ans |= MCMD_DN2P_ANS_CHACK;
            if( LMIC.dn2Ans == (0x80|MCMD_DN2P_ANS_DRACK|MCMD_DN2P_ANS_CHACK) ) {
                LMIC.dn2Dr = dr;
                LMIC.dn2Freq = freq;
                DO_DEVDB(LMIC.dn2Dr,dn2Dr);
                DO_DEVDB(LMIC.dn2Freq,dn2Freq);
            }
#endif // !DISABLE_MCMD_DN2P_SET
            oidx += 5;
            continue;
        }
        case MCMD_DCAP_REQ: {
#if !defined(DISABLE_MCMD_DCAP_REQ)
            u1_t cap = opts[oidx+1];
            // A value cap=0xFF means device is OFF unless enabled again manually.
            if( cap==0xFF )
                LMIC.opmode |= OP_SHUTDOWN;  // stop any sending
            LMIC.globalDutyRate  = cap & 0xF;
            LMIC.globalDutyAvail = os_getTime();
            DO_DEVDB(cap,dutyCap);
            LMIC.dutyCapAns = 1;
            oidx += 2;
#endif // !DISABLE_MCMD_DCAP_REQ
            continue;
        }
        case MCMD_SNCH_REQ: {
#if !defined(DISABLE_MCMD_SNCH_REQ)
            u1_t chidx = opts[oidx+1];  // channel
            u4_t freq  = convFreq(&opts[oidx+2]); // freq
            u1_t drs   = opts[oidx+5];  // datarate span
            LMIC.snchAns = 0x80;
            if( freq != 0 && LMIC_setupChannel(chidx, freq, DR_RANGE_MAP(drs&0xF,drs>>4), -1) )
                LMIC.snchAns |= MCMD_SNCH_ANS_DRACK|MCMD_SNCH_ANS_FQACK;
#endif // !DISABLE_MCMD_SNCH_REQ
            oidx += 6;
            continue;
        }
        case MCMD_PING_SET: {
#if !defined(DISABLE_MCMD_PING_SET) && !defined(DISABLE_PING)
            u4_t freq = convFreq(&opts[oidx+1]);
            u1_t flags = 0x80;
            if( freq != 0 ) {
                flags |= MCMD_PING_ANS_FQACK;
                LMIC.ping.freq = freq;
                DO_DEVDB(LMIC.ping.intvExp, pingIntvExp);
                DO_DEVDB(LMIC.ping.freq, pingFreq);
                DO_DEVDB(LMIC.ping.dr, pingDr);
            }
            LMIC.pingSetAns = flags;
#endif // !DISABLE_MCMD_PING_SET && !DISABLE_PING
            oidx += 4;
            continue;
        }
        case MCMD_BCNI_ANS: {
#if !defined(DISABLE_MCMD_BCNI_ANS) && !defined(DISABLE_BEACONS)
            // Ignore if tracking already enabled
            if( (LMIC.opmode & OP_TRACK) == 0 ) {
                LMIC.bcnChnl = opts[oidx+3];
                // Enable tracking - bcninfoTries
                LMIC.opmode |= OP_TRACK;
                // Cleared later in txComplete handling - triggers EV_BEACON_FOUND
                ASSERT(LMIC.bcninfoTries!=0);
                // Setup RX parameters
                LMIC.bcninfo.txtime = (LMIC.rxtime
                                       + ms2osticks(os_rlsbf2(&opts[oidx+1]) * MCMD_BCNI_TUNIT)
                                       + ms2osticksCeil(MCMD_BCNI_TUNIT/2)
                                       - BCN_INTV_osticks);
                LMIC.bcninfo.flags = 0;  // txtime above cannot be used as reference (BCN_PARTIAL|BCN_FULL cleared)
                calcBcnRxWindowFromMillis(MCMD_BCNI_TUNIT,1);  // error of +/-N ms

                EV(lostFrame, INFO, (e_.reason  = EV::lostFrame_t::MCMD_BCNI_ANS,
                                     e_.eui     = MAIN::CDEV->getEui(),
                                     e_.lostmic = Base::lsbf4(&d[pend]),
                                     e_.info    = (LMIC.missedBcns |
                                                   (osticks2us(LMIC.bcninfo.txtime + BCN_INTV_osticks
                                                               - LMIC.bcnRxtime) << 8)),
                                     e_.time    = MAIN::CDEV->ostime2ustime(LMIC.bcninfo.txtime + BCN_INTV_osticks)));
            }
#endif // !DISABLE_MCMD_BCNI_ANS && !DISABLE_BEACONS
            oidx += 4;
            continue;
        }
        }
        EV(specCond, ERR, (e_.reason = EV::specCond_t::BAD_MAC_CMD,
                           e_.eui    = MAIN::CDEV->getEui(),
                           e_.info   = Base::lsbf4(&d[pend]),
                           e_.info2  = Base::msbf4(&opts[oidx])));
        break;
    }
    if( oidx != olen ) {
        EV(specCond, ERR, (e_.reason = EV::specCond_t::CORRUPTED_FRAME,
                           e_.eui    = MAIN::CDEV->getEui(),
                           e_.info   = 0x1000000 + (oidx) + (olen<<8)));
    }

    if( !replayConf ) {
        // Handle payload only if not a replay
        // Decrypt payload - if any
        if( port >= 0  &&  pend-poff > 0 )
            aes_cipher(port <= 0 ? LMIC.nwkKey : LMIC.artKey, LMIC.devaddr, seqno, /*dn*/1, d+poff, pend-poff);

        EV(dfinfo, DEBUG, (e_.deveui  = MAIN::CDEV->getEui(),
                           e_.devaddr = LMIC.devaddr,
                           e_.seqno   = seqno,
                           e_.flags   = (port < 0 ? EV::dfinfo_t::NOPORT : 0) | EV::dfinfo_t::DN,
                           e_.mic     = Base::lsbf4(&d[pend]),
                           e_.hdr     = d[LORA::OFF_DAT_HDR],
                           e_.fct     = d[LORA::OFF_DAT_FCT],
                           e_.port    = port,
                           e_.plen    = dlen,
                           e_.opts.length = olen,
                           memcpy(&e_.opts[0], opts, olen)));
    } else {
        EV(specCond, INFO, (e_.reason = EV::specCond_t::DNSEQNO_REPLAY,
                            e_.eui    = MAIN::CDEV->getEui(),
                            e_.info   = Base::lsbf4(&d[pend]),
                            e_.info2  = seqno));
    }

    if( // NWK acks but we don't have a frame pending
        (ackup && LMIC.txCnt == 0) ||
        // We sent up confirmed and we got a response in DNW1/DNW2
        // BUT it did not carry an ACK - this should never happen
        // Do not resend and assume frame was not ACKed.
        (!ackup && LMIC.txCnt != 0) ) {
        EV(specCond, ERR, (e_.reason = EV::specCond_t::SPURIOUS_ACK,
                           e_.eui    = MAIN::CDEV->getEui(),
                           e_.info   = seqno,
                           e_.info2  = ackup));
    }

    if( LMIC.txCnt != 0 ) // we requested an ACK
        LMIC.txrxFlags |= ackup ? TXRX_ACK : TXRX_NACK;

    if( port < 0 ) {
        LMIC.txrxFlags |= TXRX_NOPORT;
        LMIC.dataBeg = poff;
        LMIC.dataLen = 0;
    } else {
        LMIC.txrxFlags |= TXRX_PORT;
        LMIC.dataBeg = poff;
        LMIC.dataLen = pend-poff;
    }
#if LMIC_DEBUG_LEVEL > 0
    printf("%lu: Received downlink, window=%s, port=%d, ack=%d\n", os_getTime(), window, port, ackup);
#endif
    return 1;
}


// ================================================================================
// TX/RX transaction support


static void setupRx2 (void) {
    LMIC.txrxFlags = TXRX_DNW2;
    LMIC.rps = dndr2rps(LMIC.dn2Dr);
    LMIC.freq = LMIC.dn2Freq;
    LMIC.dataLen = 0;
    os_radio(RADIO_RX);
}


static void schedRx12 (ostime_t delay, osjobcb_t func, u1_t dr) {
    ostime_t hsym = dr2hsym(dr);

    LMIC.rxsyms = MINRX_SYMS;

    // If a clock error is specified, compensate for it by extending the
    // receive window
    if (LMIC.clockError != 0) {
        // Calculate how much the clock will drift maximally after delay has
        // passed. This indicates the amount of time we can be early
        // _or_ late.
        ostime_t drift = (int64_t)delay * LMIC.clockError / MAX_CLOCK_ERROR;

        // Increase the receive window by twice the maximum drift (to
        // compensate for a slow or a fast clock).
        // decrease the rxtime to compensate for. Note that hsym is a
        // *half* symbol time, so the factor 2 is hidden. First check if
        // this would overflow (which can happen if the drift is very
        // high, or the symbol time is low at high datarates).
        if ((255 - LMIC.rxsyms) * hsym < drift)
            LMIC.rxsyms = 255;
        else
            LMIC.rxsyms += drift / hsym;

    }

    // Center the receive window on the center of the expected preamble
    // (again note that hsym is half a sumbol time, so no /2 needed)
    LMIC.rxtime = LMIC.txend + delay + PAMBL_SYMS * hsym - LMIC.rxsyms * hsym;

    os_setTimedCallback(&LMIC.osjob, LMIC.rxtime - RX_RAMPUP, func);
}

static void setupRx1 (osjobcb_t func) {
    LMIC.txrxFlags = TXRX_DNW1;
    // Turn LMIC.rps from TX over to RX
    LMIC.rps = setNocrc(LMIC.rps,1);
    LMIC.dataLen = 0;
    LMIC.osjob.func = func;
    os_radio(RADIO_RX);
}


// Called by HAL once TX complete and delivers exact end of TX time stamp in LMIC.rxtime
static void txDone (ostime_t delay, osjobcb_t func) {
#if !defined(DISABLE_PING)
    if( (LMIC.opmode & (OP_TRACK|OP_PINGABLE|OP_PINGINI)) == (OP_TRACK|OP_PINGABLE) ) {
        rxschedInit(&LMIC.ping);    // note: reuses LMIC.frame buffer!
        LMIC.opmode |= OP_PINGINI;
    }
#endif // !DISABLE_PING

    // Change RX frequency / rps (US only) before we increment txChnl
    setRx1Params();
    // LMIC.rxsyms carries the TX datarate (can be != LMIC.datarate [confirm retries etc.])
    // Setup receive - LMIC.rxtime is preloaded with 1.5 symbols offset to tune
    // into the middle of the 8 symbols preamble.
#if defined(CFG_eu868)
    if( /* TX datarate */LMIC.rxsyms == DR_FSK ) {
        LMIC.rxtime = LMIC.txend + delay - PRERX_FSK*us2osticksRound(160);
        LMIC.rxsyms = RXLEN_FSK;
        os_setTimedCallback(&LMIC.osjob, LMIC.rxtime - RX_RAMPUP, func);
    }
    else
#endif
    {
        schedRx12(delay, func, LMIC.dndr);
    }
}


// ======================================== Join frames


#if !defined(DISABLE_JOIN)
static void onJoinFailed (xref2osjob_t osjob) {
    // Notify app - must call LMIC_reset() to stop joining
    // otherwise join procedure continues.
    reportEvent(EV_JOIN_FAILED);
}


static bit_t processJoinAccept (void) {
    ASSERT(LMIC.txrxFlags != TXRX_DNW1 || LMIC.dataLen != 0);
    ASSERT((LMIC.opmode & OP_TXRXPEND)!=0);

    if( LMIC.dataLen == 0 ) {
      nojoinframe:
        if( (LMIC.opmode & OP_JOINING) == 0 ) {
            ASSERT((LMIC.opmode & OP_REJOIN) != 0);
            // REJOIN attempt for roaming
            LMIC.opmode &= ~(OP_REJOIN|OP_TXRXPEND);
            if( LMIC.rejoinCnt < 10 )
                LMIC.rejoinCnt++;
            reportEvent(EV_REJOIN_FAILED);
            return 1;
        }
        LMIC.opmode &= ~OP_TXRXPEND;
        ostime_t delay = nextJoinState();
        EV(devCond, DEBUG, (e_.reason = EV::devCond_t::NO_JACC,
                            e_.eui    = MAIN::CDEV->getEui(),
                            e_.info   = LMIC.datarate|DR_PAGE,
                            e_.info2  = osticks2ms(delay)));
        // Build next JOIN REQUEST with next engineUpdate call
        // Optionally, report join failed.
        // Both after a random/chosen amount of ticks.
        os_setTimedCallback(&LMIC.osjob, os_getTime()+delay,
                            (delay&1) != 0
                            ? FUNC_ADDR(onJoinFailed)      // one JOIN iteration done and failed
                            : FUNC_ADDR(runEngineUpdate)); // next step to be delayed
        return 1;
    }
    u1_t hdr  = LMIC.frame[0];
    u1_t dlen = LMIC.dataLen;
    u4_t mic  = os_rlsbf4(&LMIC.frame[dlen-4]); // safe before modified by encrypt!
    if( (dlen != LEN_JA && dlen != LEN_JAEXT)
        || (hdr & (HDR_FTYPE|HDR_MAJOR)) != (HDR_FTYPE_JACC|HDR_MAJOR_V1) ) {
        EV(specCond, ERR, (e_.reason = EV::specCond_t::UNEXPECTED_FRAME,
                           e_.eui    = MAIN::CDEV->getEui(),
                           e_.info   = dlen < 4 ? 0 : mic,
                           e_.info2  = hdr + (dlen<<8)));
      badframe:
        if( (LMIC.txrxFlags & TXRX_DNW1) != 0 )
            return 0;
        goto nojoinframe;
    }
    aes_encrypt(LMIC.frame+1, dlen-1);
    if( !aes_verifyMic0(LMIC.frame, dlen-4) ) {
        EV(specCond, ERR, (e_.reason = EV::specCond_t::JOIN_BAD_MIC,
                           e_.info   = mic));
        goto badframe;
    }

    u4_t addr = os_rlsbf4(LMIC.frame+OFF_JA_DEVADDR);
    LMIC.devaddr = addr;
    LMIC.netid = os_rlsbf4(&LMIC.frame[OFF_JA_NETID]) & 0xFFFFFF;

#if defined(CFG_eu868)
    initDefaultChannels(0);
#endif
    if( dlen > LEN_JA ) {
#if defined(CFG_us915)
        goto badframe;
#endif
        dlen = OFF_CFLIST;
        for( u1_t chidx=3; chidx<8; chidx++, dlen+=3 ) {
            u4_t freq = convFreq(&LMIC.frame[dlen]);
            if( freq ) {
                LMIC_setupChannel(chidx, freq, 0, -1);
#if LMIC_DEBUG_LEVEL > 1
                printf("%lu: Setup channel, idx=%d, freq=%lu\n", os_getTime(), chidx, (unsigned long)freq);
#endif
            }
        }
    }

    // already incremented when JOIN REQ got sent off
    aes_sessKeys(LMIC.devNonce-1, &LMIC.frame[OFF_JA_ARTNONCE], LMIC.nwkKey, LMIC.artKey);
    DO_DEVDB(LMIC.netid,   netid);
    DO_DEVDB(LMIC.devaddr, devaddr);
    DO_DEVDB(LMIC.nwkKey,  nwkkey);
    DO_DEVDB(LMIC.artKey,  artkey);

    EV(joininfo, INFO, (e_.arteui  = MAIN::CDEV->getArtEui(),
                        e_.deveui  = MAIN::CDEV->getEui(),
                        e_.devaddr = LMIC.devaddr,
                        e_.oldaddr = oldaddr,
                        e_.nonce   = LMIC.devNonce-1,
                        e_.mic     = mic,
                        e_.reason  = ((LMIC.opmode & OP_REJOIN) != 0
                                      ? EV::joininfo_t::REJOIN_ACCEPT
                                      : EV::joininfo_t::ACCEPT)));

    ASSERT((LMIC.opmode & (OP_JOINING|OP_REJOIN))!=0);
    if( (LMIC.opmode & OP_REJOIN) != 0 ) {
        // Lower DR every try below current UP DR
        LMIC.datarate = lowerDR(LMIC.datarate, LMIC.rejoinCnt);
    }
    LMIC.opmode &= ~(OP_JOINING|OP_TRACK|OP_REJOIN|OP_TXRXPEND|OP_PINGINI) | OP_NEXTCHNL;
    LMIC.txCnt = 0;
    stateJustJoined();
    LMIC.dn2Dr = LMIC.frame[OFF_JA_DLSET] & 0x0F;
    LMIC.rxDelay = LMIC.frame[OFF_JA_RXDLY];
    if (LMIC.rxDelay == 0) LMIC.rxDelay = 1;
    reportEvent(EV_JOINED);
    return 1;
}


static void processRx2Jacc (xref2osjob_t osjob) {
    if( LMIC.dataLen == 0 )
        LMIC.txrxFlags = 0;  // nothing in 1st/2nd DN slot
    processJoinAccept();
}


static void setupRx2Jacc (xref2osjob_t osjob) {
    LMIC.osjob.func = FUNC_ADDR(processRx2Jacc);
    setupRx2();
}


static void processRx1Jacc (xref2osjob_t osjob) {
    if( LMIC.dataLen == 0 || !processJoinAccept() )
        schedRx12(DELAY_JACC2_osticks, FUNC_ADDR(setupRx2Jacc), LMIC.dn2Dr);
}


static void setupRx1Jacc (xref2osjob_t osjob) {
    setupRx1(FUNC_ADDR(processRx1Jacc));
}


static void jreqDone (xref2osjob_t osjob) {
    txDone(DELAY_JACC1_osticks, FUNC_ADDR(setupRx1Jacc));
}

#endif // !DISABLE_JOIN

// ======================================== Data frames

// Fwd decl.
static bit_t processDnData(void);

static void processRx2DnDataDelay (xref2osjob_t osjob) {
    processDnData();
}

static void processRx2DnData (xref2osjob_t osjob) {
    if( LMIC.dataLen == 0 ) {
        LMIC.txrxFlags = 0;  // nothing in 1st/2nd DN slot
        // Delay callback processing to avoid up TX while gateway is txing our missed frame!
        // Since DNW2 uses SF12 by default we wait 3 secs.
        os_setTimedCallback(&LMIC.osjob,
                            (os_getTime() + DNW2_SAFETY_ZONE + rndDelay(2)),
                            processRx2DnDataDelay);
        return;
    }
    processDnData();
}


static void setupRx2DnData (xref2osjob_t osjob) {
    LMIC.osjob.func = FUNC_ADDR(processRx2DnData);
    setupRx2();
}


static void processRx1DnData (xref2osjob_t osjob) {
    if( LMIC.dataLen == 0 || !processDnData() )
        schedRx12(sec2osticks(LMIC.rxDelay +(int)DELAY_EXTDNW2), FUNC_ADDR(setupRx2DnData), LMIC.dn2Dr);
}


static void setupRx1DnData (xref2osjob_t osjob) {
    setupRx1(FUNC_ADDR(processRx1DnData));
}


static void updataDone (xref2osjob_t osjob) {
    txDone(sec2osticks(LMIC.rxDelay), FUNC_ADDR(setupRx1DnData));
}

// ========================================


static void buildDataFrame (void) {
    bit_t txdata = ((LMIC.opmode & (OP_TXDATA|OP_POLL)) != OP_POLL);
    u1_t dlen = txdata ? LMIC.pendTxLen : 0;

    // Piggyback MAC options
    // Prioritize by importance
    int  end = OFF_DAT_OPTS;
#if !defined(DISABLE_PING)
    if( (LMIC.opmode & (OP_TRACK|OP_PINGABLE)) == (OP_TRACK|OP_PINGABLE) ) {
        // Indicate pingability in every UP frame
        LMIC.frame[end] = MCMD_PING_IND;
        LMIC.frame[end+1] = LMIC.ping.dr | (LMIC.ping.intvExp<<4);
        end += 2;
    }
#endif // !DISABLE_PING
#if !defined(DISABLE_MCMD_DCAP_REQ)
    if( LMIC.dutyCapAns ) {
        LMIC.frame[end] = MCMD_DCAP_ANS;
        end += 1;
        LMIC.dutyCapAns = 0;
    }
#endif // !DISABLE_MCMD_DCAP_REQ
#if !defined(DISABLE_MCMD_DN2P_SET)
    if( LMIC.dn2Ans ) {
        LMIC.frame[end+0] = MCMD_DN2P_ANS;
        LMIC.frame[end+1] = LMIC.dn2Ans & ~MCMD_DN2P_ANS_RFU;
        end += 2;
        LMIC.dn2Ans = 0;
    }
#endif // !DISABLE_MCMD_DN2P_SET
    if( LMIC.devsAns ) {  // answer to device status
        LMIC.frame[end+0] = MCMD_DEVS_ANS;
        LMIC.frame[end+1] = os_getBattLevel();
        LMIC.frame[end+2] = LMIC.margin;
        end += 3;
        LMIC.devsAns = 0;
    }
    if( LMIC.ladrAns ) {  // answer to ADR change
        LMIC.frame[end+0] = MCMD_LADR_ANS;
        LMIC.frame[end+1] = LMIC.ladrAns & ~MCMD_LADR_ANS_RFU;
        end += 2;
        LMIC.ladrAns = 0;
    }
#if !defined(DISABLE_BEACONS)
    if( LMIC.bcninfoTries > 0 ) {
        LMIC.frame[end] = MCMD_BCNI_REQ;
        end += 1;
    }
#endif // !DISABLE_BEACONS
    if( LMIC.adrChanged ) {
        if( LMIC.adrAckReq < 0 )
            LMIC.adrAckReq = 0;
        LMIC.adrChanged = 0;
    }
#if !defined(DISABLE_MCMD_PING_SET) && !defined(DISABLE_PING)
    if( LMIC.pingSetAns != 0 ) {
        LMIC.frame[end+0] = MCMD_PING_ANS;
        LMIC.frame[end+1] = LMIC.pingSetAns & ~MCMD_PING_ANS_RFU;
        end += 2;
        LMIC.pingSetAns = 0;
    }
#endif // !DISABLE_MCMD_PING_SET && !DISABLE_PING
#if !defined(DISABLE_MCMD_SNCH_REQ)
    if( LMIC.snchAns ) {
        LMIC.frame[end+0] = MCMD_SNCH_ANS;
        LMIC.frame[end+1] = LMIC.snchAns & ~MCMD_SNCH_ANS_RFU;
        end += 2;
        LMIC.snchAns = 0;
    }
#endif // !DISABLE_MCMD_SNCH_REQ
    ASSERT(end <= OFF_DAT_OPTS+16);

    u1_t flen = end + (txdata ? 5+dlen : 4);
    if( flen > MAX_LEN_FRAME ) {
        // Options and payload too big - delay payload
        txdata = 0;
        flen = end+4;
    }
    LMIC.frame[OFF_DAT_HDR] = HDR_FTYPE_DAUP | HDR_MAJOR_V1;
    LMIC.frame[OFF_DAT_FCT] = (LMIC.dnConf | LMIC.adrEnabled
                              | (LMIC.adrAckReq >= 0 ? FCT_ADRARQ : 0)
                              | (end-OFF_DAT_OPTS));
    os_wlsbf4(LMIC.frame+OFF_DAT_ADDR,  LMIC.devaddr);

    if( LMIC.txCnt == 0 ) {
        LMIC.seqnoUp += 1;
        DO_DEVDB(LMIC.seqnoUp,seqnoUp);
    } else {
        EV(devCond, INFO, (e_.reason = EV::devCond_t::RE_TX,
                           e_.eui    = MAIN::CDEV->getEui(),
                           e_.info   = LMIC.seqnoUp-1,
                           e_.info2  = ((LMIC.txCnt+1) |
                                        (TABLE_GET_U1(DRADJUST, LMIC.txCnt+1) << 8) |
                                        ((LMIC.datarate|DR_PAGE)<<16))));
    }
    os_wlsbf2(LMIC.frame+OFF_DAT_SEQNO, LMIC.seqnoUp-1);

    // Clear pending DN confirmation
    LMIC.dnConf = 0;

    if( txdata ) {
        if( LMIC.pendTxConf ) {
            // Confirmed only makes sense if we have a payload (or at least a port)
            LMIC.frame[OFF_DAT_HDR] = HDR_FTYPE_DCUP | HDR_MAJOR_V1;
            if( LMIC.txCnt == 0 ) LMIC.txCnt = 1;
        }
        LMIC.frame[end] = LMIC.pendTxPort;
        os_copyMem(LMIC.frame+end+1, LMIC.pendTxData, dlen);
        aes_cipher(LMIC.pendTxPort==0 ? LMIC.nwkKey : LMIC.artKey,
                   LMIC.devaddr, LMIC.seqnoUp-1,
                   /*up*/0, LMIC.frame+end+1, dlen);
    }
    aes_appendMic(LMIC.nwkKey, LMIC.devaddr, LMIC.seqnoUp-1, /*up*/0, LMIC.frame, flen-4);

    EV(dfinfo, DEBUG, (e_.deveui  = MAIN::CDEV->getEui(),
                       e_.devaddr = LMIC.devaddr,
                       e_.seqno   = LMIC.seqnoUp-1,
                       e_.flags   = (LMIC.pendTxPort < 0 ? EV::dfinfo_t::NOPORT : EV::dfinfo_t::NOP),
                       e_.mic     = Base::lsbf4(&LMIC.frame[flen-4]),
                       e_.hdr     = LMIC.frame[LORA::OFF_DAT_HDR],
                       e_.fct     = LMIC.frame[LORA::OFF_DAT_FCT],
                       e_.port    = LMIC.pendTxPort,
                       e_.plen    = txdata ? dlen : 0,
                       e_.opts.length = end-LORA::OFF_DAT_OPTS,
                       memcpy(&e_.opts[0], LMIC.frame+LORA::OFF_DAT_OPTS, end-LORA::OFF_DAT_OPTS)));
    LMIC.dataLen = flen;
}


#if !defined(DISABLE_BEACONS)
// Callback from HAL during scan mode or when job timer expires.
static void onBcnRx (xref2osjob_t job) {
    // If we arrive via job timer make sure to put radio to rest.
    os_radio(RADIO_RST);
    os_clearCallback(&LMIC.osjob);
    if( LMIC.dataLen == 0 ) {
        // Nothing received - timeout
        LMIC.opmode &= ~(OP_SCAN | OP_TRACK);
        reportEvent(EV_SCAN_TIMEOUT);
        return;
    }
    if( decodeBeacon() <= 0 ) {
        // Something is wrong with the beacon - continue scan
        LMIC.dataLen = 0;
        os_radio(RADIO_RXON);
        os_setTimedCallback(&LMIC.osjob, LMIC.bcninfo.txtime, FUNC_ADDR(onBcnRx));
        return;
    }
    // Found our 1st beacon
    // We don't have a previous beacon to calc some drift - assume
    // an max error of 13ms = 128sec*100ppm which is roughly +/-100ppm
    calcBcnRxWindowFromMillis(13,1);
    LMIC.opmode &= ~OP_SCAN;          // turn SCAN off
    LMIC.opmode |=  OP_TRACK;         // auto enable tracking
    reportEvent(EV_BEACON_FOUND);    // can be disabled in callback
}


// Enable receiver to listen to incoming beacons
// netid defines when scan stops (any or specific beacon)
// This mode ends with events: EV_SCAN_TIMEOUT/EV_SCAN_BEACON
// Implicitely cancels any pending TX/RX transaction.
// Also cancels an onpoing joining procedure.
static void startScan (void) {
    ASSERT(LMIC.devaddr!=0 && (LMIC.opmode & OP_JOINING)==0);
    if( (LMIC.opmode & OP_SHUTDOWN) != 0 )
        return;
    // Cancel onging TX/RX transaction
    LMIC.txCnt = LMIC.dnConf = LMIC.bcninfo.flags = 0;
    LMIC.opmode = (LMIC.opmode | OP_SCAN) & ~(OP_TXRXPEND);
    setBcnRxParams();
    LMIC.rxtime = LMIC.bcninfo.txtime = os_getTime() + sec2osticks(BCN_INTV_sec+1);
    os_setTimedCallback(&LMIC.osjob, LMIC.rxtime, FUNC_ADDR(onBcnRx));
    os_radio(RADIO_RXON);
}


bit_t LMIC_enableTracking (u1_t tryBcnInfo) {
    if( (LMIC.opmode & (OP_SCAN|OP_TRACK|OP_SHUTDOWN)) != 0 )
        return 0;  // already in progress or failed to enable
    // If BCN info requested from NWK then app has to take are
    // of sending data up so that MCMD_BCNI_REQ can be attached.
    if( (LMIC.bcninfoTries = tryBcnInfo) == 0 )
        startScan();
    return 1;  // enabled
}


void LMIC_disableTracking (void) {
    LMIC.opmode &= ~(OP_SCAN|OP_TRACK);
    LMIC.bcninfoTries = 0;
    engineUpdate();
}
#endif // !DISABLE_BEACONS


// ================================================================================
//
// Join stuff
//
// ================================================================================

#if !defined(DISABLE_JOIN)
static void buildJoinRequest (u1_t ftype) {
    // Do not use pendTxData since we might have a pending
    // user level frame in there. Use RX holding area instead.
    xref2u1_t d = LMIC.frame;
    d[OFF_JR_HDR] = ftype;
    os_getArtEui(d + OFF_JR_ARTEUI);
    os_getDevEui(d + OFF_JR_DEVEUI);
    os_wlsbf2(d + OFF_JR_DEVNONCE, LMIC.devNonce);
    aes_appendMic0(d, OFF_JR_MIC);

    EV(joininfo,INFO,(e_.deveui  = MAIN::CDEV->getEui(),
                      e_.arteui  = MAIN::CDEV->getArtEui(),
                      e_.nonce   = LMIC.devNonce,
                      e_.oldaddr = LMIC.devaddr,
                      e_.mic     = Base::lsbf4(&d[LORA::OFF_JR_MIC]),
                      e_.reason  = ((LMIC.opmode & OP_REJOIN) != 0
                                    ? EV::joininfo_t::REJOIN_REQUEST
                                    : EV::joininfo_t::REQUEST)));
    LMIC.dataLen = LEN_JR;
    LMIC.devNonce++;
    DO_DEVDB(LMIC.devNonce,devNonce);
}

static void startJoining (xref2osjob_t osjob) {
    reportEvent(EV_JOINING);
}

// Start join procedure if not already joined.
bit_t LMIC_startJoining (void) {
    if( LMIC.devaddr == 0 ) {
        // There should be no TX/RX going on
        ASSERT((LMIC.opmode & (OP_POLL|OP_TXRXPEND)) == 0);
        // Lift any previous duty limitation
        LMIC.globalDutyRate = 0;
        // Cancel scanning
        LMIC.opmode &= ~(OP_SCAN|OP_REJOIN|OP_LINKDEAD|OP_NEXTCHNL);
        // Setup state
        LMIC.rejoinCnt = LMIC.txCnt = 0;
        initJoinLoop();
        LMIC.opmode |= OP_JOINING;
        // reportEvent will call engineUpdate which then starts sending JOIN REQUESTS
        os_setCallback(&LMIC.osjob, FUNC_ADDR(startJoining));
        return 1;
    }
    return 0; // already joined
}
#endif // !DISABLE_JOIN


// ================================================================================
//
//
//
// ================================================================================

#if !defined(DISABLE_PING)
static void processPingRx (xref2osjob_t osjob) {
    if( LMIC.dataLen != 0 ) {
        LMIC.txrxFlags = TXRX_PING;
        if( decodeFrame() ) {
            reportEvent(EV_RXCOMPLETE);
            return;
        }
    }
    // Pick next ping slot
    engineUpdate();
}
#endif // !DISABLE_PING


static bit_t processDnData (void) {
    ASSERT((LMIC.opmode & OP_TXRXPEND)!=0);

    if( LMIC.dataLen == 0 ) {
      norx:
        if( LMIC.txCnt != 0 ) {
            if( LMIC.txCnt < TXCONF_ATTEMPTS ) {
                LMIC.txCnt += 1;
                setDrTxpow(DRCHG_NOACK, lowerDR(LMIC.datarate, TABLE_GET_U1(DRADJUST, LMIC.txCnt)), KEEP_TXPOW);
                // Schedule another retransmission
                txDelay(LMIC.rxtime, RETRY_PERIOD_secs);
                LMIC.opmode &= ~OP_TXRXPEND;
                engineUpdate();
                return 1;
            }
            LMIC.txrxFlags = TXRX_NACK | TXRX_NOPORT;
        } else {
            // Nothing received - implies no port
            LMIC.txrxFlags = TXRX_NOPORT;
        }
        if( LMIC.adrAckReq != LINK_CHECK_OFF )
            LMIC.adrAckReq += 1;
        LMIC.dataBeg = LMIC.dataLen = 0;
      txcomplete:
        LMIC.opmode &= ~(OP_TXDATA|OP_TXRXPEND);
        if( (LMIC.txrxFlags & (TXRX_DNW1|TXRX_DNW2|TXRX_PING)) != 0  &&  (LMIC.opmode & OP_LINKDEAD) != 0 ) {
            LMIC.opmode &= ~OP_LINKDEAD;
            reportEvent(EV_LINK_ALIVE);
        }
        reportEvent(EV_TXCOMPLETE);
        // If we haven't heard from NWK in a while although we asked for a sign
        // assume link is dead - notify application and keep going
        if( LMIC.adrAckReq > LINK_CHECK_DEAD ) {
            // We haven't heard from NWK for some time although we
            // asked for a response for some time - assume we're disconnected. Lower DR one notch.
            EV(devCond, ERR, (e_.reason = EV::devCond_t::LINK_DEAD,
                              e_.eui    = MAIN::CDEV->getEui(),
                              e_.info   = LMIC.adrAckReq));
            setDrTxpow(DRCHG_NOADRACK, decDR((dr_t)LMIC.datarate), KEEP_TXPOW);
            LMIC.adrAckReq = LINK_CHECK_CONT;
            LMIC.opmode |= OP_REJOIN|OP_LINKDEAD;
            reportEvent(EV_LINK_DEAD);
        }
#if !defined(DISABLE_BEACONS)
        // If this falls to zero the NWK did not answer our MCMD_BCNI_REQ commands - try full scan
        if( LMIC.bcninfoTries > 0 ) {
            if( (LMIC.opmode & OP_TRACK) != 0 ) {
                reportEvent(EV_BEACON_FOUND);
                LMIC.bcninfoTries = 0;
            }
            else if( --LMIC.bcninfoTries == 0 ) {
                startScan();   // NWK did not answer - try scan
            }
        }
#endif // !DISABLE_BEACONS
        return 1;
    }
    if( !decodeFrame() ) {
        if( (LMIC.txrxFlags & TXRX_DNW1) != 0 )
            return 0;
        goto norx;
    }
    goto txcomplete;
}


#if !defined(DISABLE_BEACONS)
static void processBeacon (xref2osjob_t osjob) {
    ostime_t lasttx = LMIC.bcninfo.txtime;   // save here - decodeBeacon might overwrite
    u1_t flags = LMIC.bcninfo.flags;
    ev_t ev;

    if( LMIC.dataLen != 0 && decodeBeacon() >= 1 ) {
        ev = EV_BEACON_TRACKED;
        if( (flags & (BCN_PARTIAL|BCN_FULL)) == 0 ) {
            // We don't have a previous beacon to calc some drift - assume
            // an max error of 13ms = 128sec*100ppm which is roughly +/-100ppm
            calcBcnRxWindowFromMillis(13,0);
            goto rev;
        }
        // We have a previous BEACON to calculate some drift
        s2_t drift = BCN_INTV_osticks - (LMIC.bcninfo.txtime - lasttx);
        if( LMIC.missedBcns > 0 ) {
            drift = LMIC.drift + (drift - LMIC.drift) / (LMIC.missedBcns+1);
        }
        if( (LMIC.bcninfo.flags & BCN_NODRIFT) == 0 ) {
            s2_t diff = LMIC.drift - drift;
            if( diff < 0 ) diff = -diff;
            LMIC.lastDriftDiff = diff;
            if( LMIC.maxDriftDiff < diff )
                LMIC.maxDriftDiff = diff;
            LMIC.bcninfo.flags &= ~BCN_NODDIFF;
        }
        LMIC.drift = drift;
        LMIC.missedBcns = LMIC.rejoinCnt = 0;
        LMIC.bcninfo.flags &= ~BCN_NODRIFT;
        EV(devCond,INFO,(e_.reason = EV::devCond_t::CLOCK_DRIFT,
                         e_.eui    = MAIN::CDEV->getEui(),
                         e_.info   = drift,
                         e_.info2  = /*occasion BEACON*/0));
        ASSERT((LMIC.bcninfo.flags & (BCN_PARTIAL|BCN_FULL)) != 0);
    } else {
        ev = EV_BEACON_MISSED;
        LMIC.bcninfo.txtime += BCN_INTV_osticks - LMIC.drift;
        LMIC.bcninfo.time   += BCN_INTV_sec;
        LMIC.missedBcns++;
        // Delay any possible TX after surmised beacon - it's there although we missed it
        txDelay(LMIC.bcninfo.txtime + BCN_RESERVE_osticks, 4);
        if( LMIC.missedBcns > MAX_MISSED_BCNS )
            LMIC.opmode |= OP_REJOIN;  // try if we can roam to another network
        if( LMIC.bcnRxsyms > MAX_RXSYMS ) {
            LMIC.opmode &= ~(OP_TRACK|OP_PINGABLE|OP_PINGINI|OP_REJOIN);
            reportEvent(EV_LOST_TSYNC);
            return;
        }
    }
    LMIC.bcnRxtime = LMIC.bcninfo.txtime + BCN_INTV_osticks - calcRxWindow(0,DR_BCN);
    LMIC.bcnRxsyms = LMIC.rxsyms;
  rev:
#if CFG_us915
    LMIC.bcnChnl = (LMIC.bcnChnl+1) & 7;
#endif
#if !defined(DISABLE_PING)
    if( (LMIC.opmode & OP_PINGINI) != 0 )
        rxschedInit(&LMIC.ping);  // note: reuses LMIC.frame buffer!
#endif // !DISABLE_PING
    reportEvent(ev);
}


static void startRxBcn (xref2osjob_t osjob) {
    LMIC.osjob.func = FUNC_ADDR(processBeacon);
    os_radio(RADIO_RX);
}
#endif // !DISABLE_BEACONS


#if !defined(DISABLE_PING)
static void startRxPing (xref2osjob_t osjob) {
    LMIC.osjob.func = FUNC_ADDR(processPingRx);
    os_radio(RADIO_RX);
}
#endif // !DISABLE_PING


// Decide what to do next for the MAC layer of a device
static void engineUpdate (void) {
#if LMIC_DEBUG_LEVEL > 0
    printf("%lu: engineUpdate, opmode=0x%x\n", os_getTime(), LMIC.opmode);
#endif
    // Check for ongoing state: scan or TX/RX transaction
    if( (LMIC.opmode & (OP_SCAN|OP_TXRXPEND|OP_SHUTDOWN)) != 0 )
        return;

#if !defined(DISABLE_JOIN)
    if( LMIC.devaddr == 0 && (LMIC.opmode & OP_JOINING) == 0 ) {
        LMIC_startJoining();
        return;
    }
#endif // !DISABLE_JOIN

    ostime_t now    = os_getTime();
    ostime_t rxtime = 0;
    ostime_t txbeg  = 0;

#if !defined(DISABLE_BEACONS)
    if( (LMIC.opmode & OP_TRACK) != 0 ) {
        // We are tracking a beacon
        ASSERT( now + RX_RAMPUP - LMIC.bcnRxtime <= 0 );
        rxtime = LMIC.bcnRxtime - RX_RAMPUP;
    }
#endif // !DISABLE_BEACONS

    if( (LMIC.opmode & (OP_JOINING|OP_REJOIN|OP_TXDATA|OP_POLL)) != 0 ) {
        // Need to TX some data...
        // Assuming txChnl points to channel which first becomes available again.
        bit_t jacc = ((LMIC.opmode & (OP_JOINING|OP_REJOIN)) != 0 ? 1 : 0);
        // Find next suitable channel and return availability time
        if( (LMIC.opmode & OP_NEXTCHNL) != 0 ) {
            txbeg = LMIC.txend = nextTx(now);
            LMIC.opmode &= ~OP_NEXTCHNL;
        } else {
            txbeg = LMIC.txend;
        }
        // Delayed TX or waiting for duty cycle?
        if( (LMIC.globalDutyRate != 0 || (LMIC.opmode & OP_RNDTX) != 0)  &&  (txbeg - LMIC.globalDutyAvail) < 0 )
            txbeg = LMIC.globalDutyAvail;
#if !defined(DISABLE_BEACONS)
        // If we're tracking a beacon...
        // then make sure TX-RX transaction is complete before beacon
        if( (LMIC.opmode & OP_TRACK) != 0 &&
            txbeg + (jacc ? JOIN_GUARD_osticks : TXRX_GUARD_osticks) - rxtime > 0 ) {
            // Not enough time to complete TX-RX before beacon - postpone after beacon.
            // In order to avoid clustering of postponed TX right after beacon randomize start!
            txDelay(rxtime + BCN_RESERVE_osticks, 16);
            txbeg = 0;
            goto checkrx;
        }
#endif // !DISABLE_BEACONS
        // Earliest possible time vs overhead to setup radio
        if( txbeg - (now + TX_RAMPUP) < 0 ) {
            // We could send right now!
        txbeg = now;
            dr_t txdr = (dr_t)LMIC.datarate;
#if !defined(DISABLE_JOIN)
            if( jacc ) {
                u1_t ftype;
                if( (LMIC.opmode & OP_REJOIN) != 0 ) {
                    txdr = lowerDR(txdr, LMIC.rejoinCnt);
                    ftype = HDR_FTYPE_REJOIN;
                } else {
                    ftype = HDR_FTYPE_JREQ;
                }
                buildJoinRequest(ftype);
                LMIC.osjob.func = FUNC_ADDR(jreqDone);
            } else
#endif // !DISABLE_JOIN
            {
                if( LMIC.seqnoDn >= 0xFFFFFF80 ) {
                    // Imminent roll over - proactively reset MAC
                    EV(specCond, INFO, (e_.reason = EV::specCond_t::DNSEQNO_ROLL_OVER,
                                        e_.eui    = MAIN::CDEV->getEui(),
                                        e_.info   = LMIC.seqnoDn,
                                        e_.info2  = 0));
                    // Device has to react! NWK will not roll over and just stop sending.
                    // Thus, we have N frames to detect a possible lock up.
                  reset:
                    os_setCallback(&LMIC.osjob, FUNC_ADDR(runReset));
                    return;
                }
                if( (LMIC.txCnt==0 && LMIC.seqnoUp == 0xFFFFFFFF) ) {
                    // Roll over of up seq counter
                    EV(specCond, ERR, (e_.reason = EV::specCond_t::UPSEQNO_ROLL_OVER,
                                       e_.eui    = MAIN::CDEV->getEui(),
                                       e_.info2  = LMIC.seqnoUp));
                    // Do not run RESET event callback from here!
                    // App code might do some stuff after send unaware of RESET.
                    goto reset;
                }
                buildDataFrame();
                LMIC.osjob.func = FUNC_ADDR(updataDone);
            }
            LMIC.rps    = setCr(updr2rps(txdr), (cr_t)LMIC.errcr);
            LMIC.dndr   = txdr;  // carry TX datarate (can be != LMIC.datarate) over to txDone/setupRx1
            LMIC.opmode = (LMIC.opmode & ~(OP_POLL|OP_RNDTX)) | OP_TXRXPEND | OP_NEXTCHNL;
            updateTx(txbeg);
            os_radio(RADIO_TX);
            return;
        }
        // Cannot yet TX
        if( (LMIC.opmode & OP_TRACK) == 0 )
            goto txdelay; // We don't track the beacon - nothing else to do - so wait for the time to TX
        // Consider RX tasks
        if( txbeg == 0 ) // zero indicates no TX pending
            txbeg += 1;  // TX delayed by one tick (insignificant amount of time)
    } else {
        // No TX pending - no scheduled RX
        if( (LMIC.opmode & OP_TRACK) == 0 )
            return;
    }

#if !defined(DISABLE_BEACONS)
    // Are we pingable?
  checkrx:
#if !defined(DISABLE_PING)
    if( (LMIC.opmode & OP_PINGINI) != 0 ) {
        // One more RX slot in this beacon period?
        if( rxschedNext(&LMIC.ping, now+RX_RAMPUP) ) {
            if( txbeg != 0  &&  (txbeg - LMIC.ping.rxtime) < 0 )
                goto txdelay;
            LMIC.rxsyms  = LMIC.ping.rxsyms;
            LMIC.rxtime  = LMIC.ping.rxtime;
            LMIC.freq    = LMIC.ping.freq;
            LMIC.rps     = dndr2rps(LMIC.ping.dr);
            LMIC.dataLen = 0;
            ASSERT(LMIC.rxtime - now+RX_RAMPUP >= 0 );
            os_setTimedCallback(&LMIC.osjob, LMIC.rxtime - RX_RAMPUP, FUNC_ADDR(startRxPing));
            return;
        }
        // no - just wait for the beacon
    }
#endif // !DISABLE_PING

    if( txbeg != 0  &&  (txbeg - rxtime) < 0 )
        goto txdelay;

    setBcnRxParams();
    LMIC.rxsyms = LMIC.bcnRxsyms;
    LMIC.rxtime = LMIC.bcnRxtime;
    if( now - rxtime >= 0 ) {
        LMIC.osjob.func = FUNC_ADDR(processBeacon);
        os_radio(RADIO_RX);
        return;
    }
    os_setTimedCallback(&LMIC.osjob, rxtime, FUNC_ADDR(startRxBcn));
    return;
#endif // !DISABLE_BEACONS

  txdelay:
    EV(devCond, INFO, (e_.reason = EV::devCond_t::TX_DELAY,
                       e_.eui    = MAIN::CDEV->getEui(),
                       e_.info   = osticks2ms(txbeg-now),
                       e_.info2  = LMIC.seqnoUp-1));
    os_setTimedCallback(&LMIC.osjob, txbeg-TX_RAMPUP, FUNC_ADDR(runEngineUpdate));
}


void LMIC_setAdrMode (bit_t enabled) {
    LMIC.adrEnabled = enabled ? FCT_ADREN : 0;
}


//  Should we have/need an ext. API like this?
void LMIC_setDrTxpow (dr_t dr, s1_t txpow) {
    setDrTxpow(DRCHG_SET, dr, txpow);
}


void LMIC_shutdown (void) {
    os_clearCallback(&LMIC.osjob);
    os_radio(RADIO_RST);
    LMIC.opmode |= OP_SHUTDOWN;
}


void LMIC_reset (void) {
    EV(devCond, INFO, (e_.reason = EV::devCond_t::LMIC_EV,
                       e_.eui    = MAIN::CDEV->getEui(),
                       e_.info   = EV_RESET));
    os_radio(RADIO_RST);
    os_clearCallback(&LMIC.osjob);

    os_clearMem((xref2u1_t)&LMIC,SIZEOFEXPR(LMIC));
    LMIC.devaddr      =  0;
    LMIC.devNonce     =  os_getRndU2();
    LMIC.opmode       =  OP_NONE;
    LMIC.errcr        =  CR_4_5;
    LMIC.adrEnabled   =  FCT_ADREN;
    LMIC.dn2Dr        =  DR_DNW2;   // we need this for 2nd DN window of join accept
    LMIC.dn2Freq      =  FREQ_DNW2; // ditto
    LMIC.rxDelay      =  DELAY_DNW1;
#if !defined(DISABLE_PING)
    LMIC.ping.freq    =  FREQ_PING; // defaults for ping
    LMIC.ping.dr      =  DR_PING;   // ditto
    LMIC.ping.intvExp =  0xFF;
#endif // !DISABLE_PING
#if defined(CFG_us915)
    initDefaultChannels();
#endif
    DO_DEVDB(LMIC.devaddr,      devaddr);
    DO_DEVDB(LMIC.devNonce,     devNonce);
    DO_DEVDB(LMIC.dn2Dr,        dn2Dr);
    DO_DEVDB(LMIC.dn2Freq,      dn2Freq);
#if !defined(DISABLE_PING)
    DO_DEVDB(LMIC.ping.freq,    pingFreq);
    DO_DEVDB(LMIC.ping.dr,      pingDr);
    DO_DEVDB(LMIC.ping.intvExp, pingIntvExp);
#endif // !DISABLE_PING
}


void LMIC_init (void) {
    LMIC.opmode = OP_SHUTDOWN;
}


void LMIC_clrTxData (void) {
    LMIC.opmode &= ~(OP_TXDATA|OP_TXRXPEND|OP_POLL);
    LMIC.pendTxLen = 0;
    if( (LMIC.opmode & (OP_JOINING|OP_SCAN)) != 0 ) // do not interfere with JOINING
        return;
    os_clearCallback(&LMIC.osjob);
    os_radio(RADIO_RST);
    engineUpdate();
}


void LMIC_setTxData (void) {
    LMIC.opmode |= OP_TXDATA;
    if( (LMIC.opmode & OP_JOINING) == 0 )
        LMIC.txCnt = 0;             // cancel any ongoing TX/RX retries
    engineUpdate();
}


//
int LMIC_setTxData2 (u1_t port, xref2u1_t data, u1_t dlen, u1_t confirmed) {
    if( dlen > SIZEOFEXPR(LMIC.pendTxData) )
        return -2;
    if( data != (xref2u1_t)0 )
        os_copyMem(LMIC.pendTxData, data, dlen);
    LMIC.pendTxConf = confirmed;
    LMIC.pendTxPort = port;
    LMIC.pendTxLen  = dlen;
    LMIC_setTxData();
    return 0;
}


// Send a payload-less message to signal device is alive
void LMIC_sendAlive (void) {
    LMIC.opmode |= OP_POLL;
    engineUpdate();
}


// Check if other networks are around.
void LMIC_tryRejoin (void) {
    LMIC.opmode |= OP_REJOIN;
    engineUpdate();
}

//! \brief Setup given session keys
//! and put the MAC in a state as if
//! a join request/accept would have negotiated just these keys.
//! It is crucial that the combinations `devaddr/nwkkey` and `devaddr/artkey`
//! are unique within the network identified by `netid`.
//! NOTE: on Harvard architectures when session keys are in flash:
//!  Caller has to fill in LMIC.{nwk,art}Key  before and pass {nwk,art}Key are NULL
//! \param netid a 24 bit number describing the network id this device is using
//! \param devaddr the 32 bit session address of the device. It is strongly recommended
//!    to ensure that different devices use different numbers with high probability.
//! \param nwkKey  the 16 byte network session key used for message integrity.
//!     If NULL the caller has copied the key into `LMIC.nwkKey` before.
//! \param artKey  the 16 byte application router session key used for message confidentiality.
//!     If NULL the caller has copied the key into `LMIC.artKey` before.
void LMIC_setSession (u4_t netid, devaddr_t devaddr, xref2u1_t nwkKey, xref2u1_t artKey) {
    LMIC.netid = netid;
    LMIC.devaddr = devaddr;
    if( nwkKey != (xref2u1_t)0 )
        os_copyMem(LMIC.nwkKey, nwkKey, 16);
    if( artKey != (xref2u1_t)0 )
        os_copyMem(LMIC.artKey, artKey, 16);

#if defined(CFG_eu868)
    initDefaultChannels(0);
#endif

    LMIC.opmode &= ~(OP_JOINING|OP_TRACK|OP_REJOIN|OP_TXRXPEND|OP_PINGINI);
    LMIC.opmode |= OP_NEXTCHNL;
    stateJustJoined();
    DO_DEVDB(LMIC.netid,   netid);
    DO_DEVDB(LMIC.devaddr, devaddr);
    DO_DEVDB(LMIC.nwkKey,  nwkkey);
    DO_DEVDB(LMIC.artKey,  artkey);
    DO_DEVDB(LMIC.seqnoUp, seqnoUp);
    DO_DEVDB(LMIC.seqnoDn, seqnoDn);
}

// Enable/disable link check validation.
// LMIC sets the ADRACKREQ bit in UP frames if there were no DN frames
// for a while. It expects the network to provide a DN message to prove
// connectivity with a span of UP frames. If this no such prove is coming
// then the datarate is lowered and a LINK_DEAD event is generated.
// This mode can be disabled and no connectivity prove (ADRACKREQ) is requested
// nor is the datarate changed.
// This must be called only if a session is established (e.g. after EV_JOINED)
void LMIC_setLinkCheckMode (bit_t enabled) {
    LMIC.adrChanged = 0;
    LMIC.adrAckReq = enabled ? LINK_CHECK_INIT : LINK_CHECK_OFF;
}

// Sets the max clock error to compensate for (defaults to 0, which
// allows for +/- 640 at SF7BW250). MAX_CLOCK_ERROR represents +/-100%,
// so e.g. for a +/-1% error you would pass MAX_CLOCK_ERROR * 1 / 100.
void LMIC_setClockError(u2_t error) {
    LMIC.clockError = error;
}

// \brief return the current uplink sequence number.
// This simple getter returns the uplink sequence number maintained by the LMIC engine.
// It's useful in debugging, as it allows you to correlate a debug trace event with
// a specific packet sent over the air.
u4_t LMIC_getSeqnoUp(void) {
    return LMIC.seqnoUp;
}<|MERGE_RESOLUTION|>--- conflicted
+++ resolved
@@ -892,7 +892,6 @@
 static ostime_t nextJoinState (void) {
     // Try the following:
     //   SF7/8/9/10  on a random channel 0..63
-<<<<<<< HEAD
     //			(honoring enable mask)
     //   SF8C     on a random 500 kHz channel 64..71
     //			(always determined by
@@ -903,35 +902,15 @@
     if( LMIC.datarate != DR_SF8C ) {
         // assume that 500 kHz equiv of last 125 kHz channel 
 	// is also enabled, and use it next.
-        LMIC.txChnl = 64+(LMIC.txChnl&7);
-=======
-    //      (honoring enable mask)
-    //   SF8C     on a random 500 kHz channel 64..71
-    //      (always determined by
-    //       previously selected
-    //       125 kHz channel)
-    //
-    u1_t failed = 0;
-    if( LMIC.datarate != DR_SF8C ) {
-        // assume that 500 kHz equiv of last 125 kHz channel
-        // is also enabled, and use it next.
         LMIC.txChnl = 64+(LMIC.txChnl>>3);
->>>>>>> 40e96518
         setDrJoin(DRCHG_SET, DR_SF8C);
     } else {
         u1_t chnl;
 
-<<<<<<< HEAD
 	// honor enabled-channel list while joining.
         do {
            LMIC.txChnl = chnl = os_getRndU1() & 0x3F;
 	   } while ((LMIC.channelMap[(chnl >> 4)] & (1<<(chnl & 0xF))) == 0);
-=======
-        // honor enabled-channel list while joining.
-        do {
-           LMIC.txChnl = chnl = os_getRndU1() & 0x3F;
-        } while ((LMIC.channelMap[(chnl >> 4)] & (1<<(chnl & 0xF))) == 0);
->>>>>>> 40e96518
 
         s1_t dr = DR_SF7 - ++LMIC.txCnt;
         if( dr < DR_SF10 ) {
