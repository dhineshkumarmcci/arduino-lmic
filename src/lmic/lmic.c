/*******************************************************************************
 * Copyright (c) 2014-2015 IBM Corporation.
 * All rights reserved. This program and the accompanying materials
 * are made available under the terms of the Eclipse Public License v1.0
 * which accompanies this distribution, and is available at
 * http://www.eclipse.org/legal/epl-v10.html
 *
 * Contributors:
 *    IBM Zurich Research Lab - initial API, implementation and documentation
 *******************************************************************************/

//! \file
#include "lmic.h"

#if defined(DISABLE_BEACONS) && !defined(DISABLE_PING)
#error Ping needs beacon tracking
#endif

#if !defined(MINRX_SYMS)
#define MINRX_SYMS 5
#endif // !defined(MINRX_SYMS)
#define PAMBL_SYMS 8
#define PAMBL_FSK  5
#define PRERX_FSK  1
#define RXLEN_FSK  (1+5+2)

#define BCN_INTV_osticks       sec2osticks(BCN_INTV_sec)
#define TXRX_GUARD_osticks     ms2osticks(TXRX_GUARD_ms)
#define JOIN_GUARD_osticks     ms2osticks(JOIN_GUARD_ms)
#define DELAY_JACC1_osticks    sec2osticks(DELAY_JACC1)
#define DELAY_JACC2_osticks    sec2osticks(DELAY_JACC2)
#define DELAY_EXTDNW2_osticks  sec2osticks(DELAY_EXTDNW2)
#define BCN_RESERVE_osticks    ms2osticks(BCN_RESERVE_ms)
#define BCN_GUARD_osticks      ms2osticks(BCN_GUARD_ms)
#define BCN_WINDOW_osticks     ms2osticks(BCN_WINDOW_ms)
#define AIRTIME_BCN_osticks    us2osticks(AIRTIME_BCN)
#if defined(CFG_eu868)
#define DNW2_SAFETY_ZONE       ms2osticks(3000)
#endif
#if defined(CFG_us915)
#define DNW2_SAFETY_ZONE       ms2osticks(750)
#endif

// Special APIs - for development or testing
#define isTESTMODE() 0

DEFINE_LMIC;


// Fwd decls.
static void engineUpdate(void);
static void startScan (void);


// ================================================================================
// BEG OS - default implementations for certain OS suport functions

#if !defined(HAS_os_calls)

#if !defined(os_rlsbf2)
u2_t os_rlsbf2 (xref2cu1_t buf) {
    return (u2_t)((u2_t)buf[0] | ((u2_t)buf[1]<<8));
}
#endif

#if !defined(os_rlsbf4)
u4_t os_rlsbf4 (xref2cu1_t buf) {
    return (u4_t)((u4_t)buf[0] | ((u4_t)buf[1]<<8) | ((u4_t)buf[2]<<16) | ((u4_t)buf[3]<<24));
}
#endif


#if !defined(os_rmsbf4)
u4_t os_rmsbf4 (xref2cu1_t buf) {
    return (u4_t)((u4_t)buf[3] | ((u4_t)buf[2]<<8) | ((u4_t)buf[1]<<16) | ((u4_t)buf[0]<<24));
}
#endif


#if !defined(os_wlsbf2)
void os_wlsbf2 (xref2u1_t buf, u2_t v) {
    buf[0] = v;
    buf[1] = v>>8;
}
#endif

#if !defined(os_wlsbf4)
void os_wlsbf4 (xref2u1_t buf, u4_t v) {
    buf[0] = v;
    buf[1] = v>>8;
    buf[2] = v>>16;
    buf[3] = v>>24;
}
#endif

#if !defined(os_wmsbf4)
void os_wmsbf4 (xref2u1_t buf, u4_t v) {
    buf[3] = v;
    buf[2] = v>>8;
    buf[1] = v>>16;
    buf[0] = v>>24;
}
#endif

#if !defined(os_getBattLevel)
u1_t os_getBattLevel (void) {
    return MCMD_DEVS_BATT_NOINFO;
}
#endif

#if !defined(os_crc16)
// New CRC-16 CCITT(XMODEM) checksum for beacons:
u2_t os_crc16 (xref2u1_t data, uint len) {
    u2_t remainder = 0;
    u2_t polynomial = 0x1021;
    for( uint i = 0; i < len; i++ ) {
        remainder ^= data[i] << 8;
        for( u1_t bit = 8; bit > 0; bit--) {
            if( (remainder & 0x8000) )
                remainder = (remainder << 1) ^ polynomial;
            else
                remainder <<= 1;
        }
    }
    return remainder;
}
#endif

#endif // !HAS_os_calls

// END OS - default implementations for certain OS suport functions
// ================================================================================

// ================================================================================
// BEG AES

static void micB0 (u4_t devaddr, u4_t seqno, int dndir, int len) {
    os_clearMem(AESaux,16);
    AESaux[0]  = 0x49;
    AESaux[5]  = dndir?1:0;
    AESaux[15] = len;
    os_wlsbf4(AESaux+ 6,devaddr);
    os_wlsbf4(AESaux+10,seqno);
}


static int aes_verifyMic (xref2cu1_t key, u4_t devaddr, u4_t seqno, int dndir, xref2u1_t pdu, int len) {
    micB0(devaddr, seqno, dndir, len);
    os_copyMem(AESkey,key,16);
    return os_aes(AES_MIC, pdu, len) == os_rmsbf4(pdu+len);
}


static void aes_appendMic (xref2cu1_t key, u4_t devaddr, u4_t seqno, int dndir, xref2u1_t pdu, int len) {
    micB0(devaddr, seqno, dndir, len);
    os_copyMem(AESkey,key,16);
    // MSB because of internal structure of AES
    os_wmsbf4(pdu+len, os_aes(AES_MIC, pdu, len));
}


static void aes_appendMic0 (xref2u1_t pdu, int len) {
    os_getDevKey(AESkey);
    os_wmsbf4(pdu+len, os_aes(AES_MIC|AES_MICNOAUX, pdu, len));  // MSB because of internal structure of AES
}


static int aes_verifyMic0 (xref2u1_t pdu, int len) {
    os_getDevKey(AESkey);
    return os_aes(AES_MIC|AES_MICNOAUX, pdu, len) == os_rmsbf4(pdu+len);
}


static void aes_encrypt (xref2u1_t pdu, int len) {
    os_getDevKey(AESkey);
    os_aes(AES_ENC, pdu, len);
}


static void aes_cipher (xref2cu1_t key, u4_t devaddr, u4_t seqno, int dndir, xref2u1_t payload, int len) {
    if( len <= 0 )
        return;
    os_clearMem(AESaux, 16);
    AESaux[0] = AESaux[15] = 1; // mode=cipher / dir=down / block counter=1
    AESaux[5] = dndir?1:0;
    os_wlsbf4(AESaux+ 6,devaddr);
    os_wlsbf4(AESaux+10,seqno);
    os_copyMem(AESkey,key,16);
    os_aes(AES_CTR, payload, len);
}


static void aes_sessKeys (u2_t devnonce, xref2cu1_t artnonce, xref2u1_t nwkkey, xref2u1_t artkey) {
    os_clearMem(nwkkey, 16);
    nwkkey[0] = 0x01;
    os_copyMem(nwkkey+1, artnonce, LEN_ARTNONCE+LEN_NETID);
    os_wlsbf2(nwkkey+1+LEN_ARTNONCE+LEN_NETID, devnonce);
    os_copyMem(artkey, nwkkey, 16);
    artkey[0] = 0x02;

    os_getDevKey(AESkey);
    os_aes(AES_ENC, nwkkey, 16);
    os_getDevKey(AESkey);
    os_aes(AES_ENC, artkey, 16);
}

// END AES
// ================================================================================


// ================================================================================
// BEG LORA

#if defined(CFG_eu868) // ========================================

#define maxFrameLen(dr) ((dr)<=DR_SF9 ? TABLE_GET_U1(maxFrameLens, (dr)) : 0xFF)
CONST_TABLE(u1_t, maxFrameLens) [] = { 64,64,64,123 };

CONST_TABLE(u1_t, _DR2RPS_CRC)[] = {
    ILLEGAL_RPS,
    (u1_t)MAKERPS(SF12, BW125, CR_4_5, 0, 0),
    (u1_t)MAKERPS(SF11, BW125, CR_4_5, 0, 0),
    (u1_t)MAKERPS(SF10, BW125, CR_4_5, 0, 0),
    (u1_t)MAKERPS(SF9,  BW125, CR_4_5, 0, 0),
    (u1_t)MAKERPS(SF8,  BW125, CR_4_5, 0, 0),
    (u1_t)MAKERPS(SF7,  BW125, CR_4_5, 0, 0),
    (u1_t)MAKERPS(SF7,  BW250, CR_4_5, 0, 0),
    (u1_t)MAKERPS(FSK,  BW125, CR_4_5, 0, 0),
    ILLEGAL_RPS
};

static CONST_TABLE(s1_t, TXPOWLEVELS)[] = {
    20, 14, 11, 8, 5, 2, 0,0, 0,0,0,0, 0,0,0,0
};
#define pow2dBm(mcmd_ladr_p1) (TABLE_GET_S1(TXPOWLEVELS, (mcmd_ladr_p1&MCMD_LADR_POW_MASK)>>MCMD_LADR_POW_SHIFT))

#elif defined(CFG_us915) // ========================================

#define maxFrameLen(dr) ((dr)<=DR_SF11CR ? TABLE_GET_U1(maxFrameLens, (dr)) : 0xFF)
CONST_TABLE(u1_t, maxFrameLens) [] = { 24,66,142,255,255,255,255,255,  66,142 };

CONST_TABLE(u1_t, _DR2RPS_CRC)[] = {
    ILLEGAL_RPS,
    MAKERPS(SF10, BW125, CR_4_5, 0, 0),
    MAKERPS(SF9 , BW125, CR_4_5, 0, 0),
    MAKERPS(SF8 , BW125, CR_4_5, 0, 0),
    MAKERPS(SF7 , BW125, CR_4_5, 0, 0),
    MAKERPS(SF8 , BW500, CR_4_5, 0, 0),
    ILLEGAL_RPS ,
    ILLEGAL_RPS ,
    ILLEGAL_RPS ,
    MAKERPS(SF12, BW500, CR_4_5, 0, 0),
    MAKERPS(SF11, BW500, CR_4_5, 0, 0),
    MAKERPS(SF10, BW500, CR_4_5, 0, 0),
    MAKERPS(SF9 , BW500, CR_4_5, 0, 0),
    MAKERPS(SF8 , BW500, CR_4_5, 0, 0),
    MAKERPS(SF7 , BW500, CR_4_5, 0, 0),
    ILLEGAL_RPS
};

#define pow2dBm(mcmd_ladr_p1) ((s1_t)(30 - (((mcmd_ladr_p1)&MCMD_LADR_POW_MASK)<<1)))

#endif // ================================================

static CONST_TABLE(u1_t, SENSITIVITY)[7][3] = {
    // ------------bw----------
    // 125kHz    250kHz    500kHz
    { 141-109,  141-109, 141-109 },  // FSK
    { 141-127,  141-124, 141-121 },  // SF7
    { 141-129,  141-126, 141-123 },  // SF8
    { 141-132,  141-129, 141-126 },  // SF9
    { 141-135,  141-132, 141-129 },  // SF10
    { 141-138,  141-135, 141-132 },  // SF11
    { 141-141,  141-138, 141-135 }   // SF12
};

int getSensitivity (rps_t rps) {
    return -141 + TABLE_GET_U1_TWODIM(SENSITIVITY, getSf(rps), getBw(rps));
}

ostime_t calcAirTime (rps_t rps, u1_t plen) {
    u1_t bw = getBw(rps);  // 0,1,2 = 125,250,500kHz
    u1_t sf = getSf(rps);  // 0=FSK, 1..6 = SF7..12
    if( sf == FSK ) {
        return (plen+/*preamble*/5+/*syncword*/3+/*len*/1+/*crc*/2) * /*bits/byte*/8
            * (s4_t)OSTICKS_PER_SEC / /*kbit/s*/50000;
    }
    u1_t sfx = 4*(sf+(7-SF7));
    u1_t q = sfx - (sf >= SF11 ? 8 : 0);
    int tmp = 8*plen - sfx + 28 + (getNocrc(rps)?0:16) - (getIh(rps)?20:0);
    if( tmp > 0 ) {
        tmp = (tmp + q - 1) / q;
        tmp *= getCr(rps)+5;
        tmp += 8;
    } else {
        tmp = 8;
    }
    tmp = (tmp<<2) + /*preamble*/49 /* 4 * (8 + 4.25) */;
    // bw = 125000 = 15625 * 2^3
    //      250000 = 15625 * 2^4
    //      500000 = 15625 * 2^5
    // sf = 7..12
    //
    // osticks =  tmp * OSTICKS_PER_SEC * 1<<sf / bw
    //
    // 3 => counter reduced divisor 125000/8 => 15625
    // 2 => counter 2 shift on tmp
    sfx = sf+(7-SF7) - (3+2) - bw;
    int div = 15625;
    if( sfx > 4 ) {
        // prevent 32bit signed int overflow in last step
        div >>= sfx-4;
        sfx = 4;
    }
    // Need 32bit arithmetic for this last step
    return (((ostime_t)tmp << sfx) * OSTICKS_PER_SEC + div/2) / div;
}

extern inline rps_t updr2rps (dr_t dr);
extern inline rps_t dndr2rps (dr_t dr);
extern inline int isFasterDR (dr_t dr1, dr_t dr2);
extern inline int isSlowerDR (dr_t dr1, dr_t dr2);
extern inline dr_t  incDR    (dr_t dr);
extern inline dr_t  decDR    (dr_t dr);
extern inline dr_t  assertDR (dr_t dr);
extern inline dr_t  validDR  (dr_t dr);
extern inline dr_t  lowerDR  (dr_t dr, u1_t n);

extern inline sf_t  getSf    (rps_t params);
extern inline rps_t setSf    (rps_t params, sf_t sf);
extern inline bw_t  getBw    (rps_t params);
extern inline rps_t setBw    (rps_t params, bw_t cr);
extern inline cr_t  getCr    (rps_t params);
extern inline rps_t setCr    (rps_t params, cr_t cr);
extern inline int   getNocrc (rps_t params);
extern inline rps_t setNocrc (rps_t params, int nocrc);
extern inline int   getIh    (rps_t params);
extern inline rps_t setIh    (rps_t params, int ih);
extern inline rps_t makeRps  (sf_t sf, bw_t bw, cr_t cr, int ih, int nocrc);
extern inline int   sameSfBw (rps_t r1, rps_t r2);

// END LORA
// ================================================================================


// Adjust DR for TX retries
//  - indexed by retry count
//  - return steps to lower DR
static CONST_TABLE(u1_t, DRADJUST)[2+TXCONF_ATTEMPTS] = {
    // normal frames - 1st try / no retry
    0,
    // confirmed frames
    0,0,1,0,1,0,1,0,0
};


// Table below defines the size of one symbol as
//   symtime = 256us * 2^T(sf,bw)
// 256us is called one symunit.
//                 SF:
//      BW:      |__7___8___9__10__11__12
//      125kHz   |  2   3   4   5   6   7
//      250kHz   |  1   2   3   4   5   6
//      500kHz   |  0   1   2   3   4   5
//
// Times for half symbol per DR
// Per DR table to minimize rounding errors
static CONST_TABLE(ostime_t, DR2HSYM_osticks)[] = {
#if defined(CFG_eu868)
#define dr2hsym(dr) (TABLE_GET_OSTIME(DR2HSYM_osticks, (dr)))
    us2osticksRound(128<<7),  // DR_SF12
    us2osticksRound(128<<6),  // DR_SF11
    us2osticksRound(128<<5),  // DR_SF10
    us2osticksRound(128<<4),  // DR_SF9
    us2osticksRound(128<<3),  // DR_SF8
    us2osticksRound(128<<2),  // DR_SF7
    us2osticksRound(128<<1),  // DR_SF7B
    us2osticksRound(80)       // FSK -- not used (time for 1/2 byte)
#elif defined(CFG_us915)
#define dr2hsym(dr) (TABLE_GET_OSTIME(DR2HSYM_osticks, (dr)&7))  // map DR_SFnCR -> 0-6
    us2osticksRound(128<<5),  // DR_SF10   DR_SF12CR
    us2osticksRound(128<<4),  // DR_SF9    DR_SF11CR
    us2osticksRound(128<<3),  // DR_SF8    DR_SF10CR
    us2osticksRound(128<<2),  // DR_SF7    DR_SF9CR
    us2osticksRound(128<<1),  // DR_SF8C   DR_SF8CR
    us2osticksRound(128<<0)   // ------    DR_SF7CR
#endif
};


#if !defined(DISABLE_BEACONS)
static ostime_t calcRxWindow (u1_t secs, dr_t dr) {
    ostime_t rxoff, err;
    if( secs==0 ) {
        // aka 128 secs (next becaon)
        rxoff = LMIC.drift;
        err = LMIC.lastDriftDiff;
    } else {
        // scheduled RX window within secs into current beacon period
        rxoff = (LMIC.drift * (ostime_t)secs) >> BCN_INTV_exp;
        err = (LMIC.lastDriftDiff * (ostime_t)secs) >> BCN_INTV_exp;
    }
    u1_t rxsyms = MINRX_SYMS;
    err += (ostime_t)LMIC.maxDriftDiff * LMIC.missedBcns;
    LMIC.rxsyms = MINRX_SYMS + (err / dr2hsym(dr));

    return (rxsyms-PAMBL_SYMS) * dr2hsym(dr) + rxoff;
}


// Setup beacon RX parameters assuming we have an error of ms (aka +/-(ms/2))
static void calcBcnRxWindowFromMillis (u1_t ms, bit_t ini) {
    if( ini ) {
        LMIC.drift = 0;
        LMIC.maxDriftDiff = 0;
        LMIC.missedBcns = 0;
        LMIC.bcninfo.flags |= BCN_NODRIFT|BCN_NODDIFF;
    }
    ostime_t hsym = dr2hsym(DR_BCN);
    LMIC.bcnRxsyms = MINRX_SYMS + ms2osticksCeil(ms) / hsym;
    LMIC.bcnRxtime = LMIC.bcninfo.txtime + BCN_INTV_osticks - (LMIC.bcnRxsyms-PAMBL_SYMS) * hsym;
}
#endif // !DISABLE_BEACONS


#if !defined(DISABLE_PING)
// Setup scheduled RX window (ping/multicast slot)
static void rxschedInit (xref2rxsched_t rxsched) {
    os_clearMem(AESkey,16);
    os_clearMem(LMIC.frame+8,8);
    os_wlsbf4(LMIC.frame, LMIC.bcninfo.time);
    os_wlsbf4(LMIC.frame+4, LMIC.devaddr);
    os_aes(AES_ENC,LMIC.frame,16);
    u1_t intvExp = rxsched->intvExp;
    ostime_t off = os_rlsbf2(LMIC.frame) & (0x0FFF >> (7 - intvExp)); // random offset (slot units)
    rxsched->rxbase = (LMIC.bcninfo.txtime +
                       BCN_RESERVE_osticks +
                       ms2osticks(BCN_SLOT_SPAN_ms * off)); // random offset osticks
    rxsched->slot   = 0;
    rxsched->rxtime = rxsched->rxbase - calcRxWindow(/*secs BCN_RESERVE*/2+(1<<intvExp),rxsched->dr);
    rxsched->rxsyms = LMIC.rxsyms;
}


static bit_t rxschedNext (xref2rxsched_t rxsched, ostime_t cando) {
  again:
    if( rxsched->rxtime - cando >= 0 )
        return 1;
    u1_t slot;
    if( (slot=rxsched->slot) >= 128 )
        return 0;
    u1_t intv = 1<<rxsched->intvExp;
    if( (rxsched->slot = (slot += (intv))) >= 128 )
        return 0;
    rxsched->rxtime = rxsched->rxbase
        + ((BCN_WINDOW_osticks * (ostime_t)slot) >> BCN_INTV_exp)
        - calcRxWindow(/*secs BCN_RESERVE*/2+slot+intv,rxsched->dr);
    rxsched->rxsyms = LMIC.rxsyms;
    goto again;
}
#endif // !DISABLE_PING)


static ostime_t rndDelay (u1_t secSpan) {
    u2_t r = os_getRndU2();
    ostime_t delay = r;
    if( delay > OSTICKS_PER_SEC )
        delay = r % (u2_t)OSTICKS_PER_SEC;
    if( secSpan > 0 )
        delay += ((u1_t)r % secSpan) * OSTICKS_PER_SEC;
    return delay;
}


static void txDelay (ostime_t reftime, u1_t secSpan) {
    reftime += rndDelay(secSpan);
    if( LMIC.globalDutyRate == 0  ||  (reftime - LMIC.globalDutyAvail) > 0 ) {
        LMIC.globalDutyAvail = reftime;
        LMIC.opmode |= OP_RNDTX;
    }
}


static void setDrJoin (u1_t reason, u1_t dr) {
    EV(drChange, INFO, (e_.reason    = reason,
                        e_.deveui    = MAIN::CDEV->getEui(),
                        e_.dr        = dr|DR_PAGE,
                        e_.txpow     = LMIC.adrTxPow,
                        e_.prevdr    = LMIC.datarate|DR_PAGE,
                        e_.prevtxpow = LMIC.adrTxPow));
    LMIC.datarate = dr;
    DO_DEVDB(LMIC.datarate,datarate);
}


static void setDrTxpow (u1_t reason, u1_t dr, s1_t pow) {
    EV(drChange, INFO, (e_.reason    = reason,
                        e_.deveui    = MAIN::CDEV->getEui(),
                        e_.dr        = dr|DR_PAGE,
                        e_.txpow     = pow,
                        e_.prevdr    = LMIC.datarate|DR_PAGE,
                        e_.prevtxpow = LMIC.adrTxPow));

    if( pow != KEEP_TXPOW )
        LMIC.adrTxPow = pow;
    if( LMIC.datarate != dr ) {
        LMIC.datarate = dr;
        DO_DEVDB(LMIC.datarate,datarate);
        LMIC.opmode |= OP_NEXTCHNL;
    }
}


#if !defined(DISABLE_PING)
void LMIC_stopPingable (void) {
    LMIC.opmode &= ~(OP_PINGABLE|OP_PINGINI);
}


void LMIC_setPingable (u1_t intvExp) {
    // Change setting
    LMIC.ping.intvExp = (intvExp & 0x7);
    LMIC.opmode |= OP_PINGABLE;
    // App may call LMIC_enableTracking() explicitely before
    // Otherwise tracking is implicitly enabled here
    if( (LMIC.opmode & (OP_TRACK|OP_SCAN)) == 0  &&  LMIC.bcninfoTries == 0 )
        LMIC_enableTracking(0);
}

#endif // !DISABLE_PING

#if defined(CFG_eu868)
// ================================================================================
//
// BEG: EU868 related stuff
//
enum { NUM_DEFAULT_CHANNELS=3 };
static CONST_TABLE(u4_t, iniChannelFreq)[6] = {
    // Join frequencies and duty cycle limit (0.1%)
    EU868_F1|BAND_MILLI, EU868_F2|BAND_MILLI, EU868_F3|BAND_MILLI,
    // Default operational frequencies
    EU868_F1|BAND_CENTI, EU868_F2|BAND_CENTI, EU868_F3|BAND_CENTI,
};

static void initDefaultChannels (bit_t join) {
    os_clearMem(&LMIC.channelFreq, sizeof(LMIC.channelFreq));
    os_clearMem(&LMIC.channelDrMap, sizeof(LMIC.channelDrMap));
    os_clearMem(&LMIC.bands, sizeof(LMIC.bands));

    LMIC.channelMap = 0x07;
    u1_t su = join ? 0 : 3;
    for( u1_t fu=0; fu<3; fu++,su++ ) {
        LMIC.channelFreq[fu]  = TABLE_GET_U4(iniChannelFreq, su);
        LMIC.channelDrMap[fu] = DR_RANGE_MAP(DR_SF12,DR_SF7);
    }

    LMIC.bands[BAND_MILLI].txcap    = 1000;  // 0.1%
    LMIC.bands[BAND_MILLI].txpow    = 14;
    LMIC.bands[BAND_MILLI].lastchnl = os_getRndU1() % MAX_CHANNELS;
    LMIC.bands[BAND_CENTI].txcap    = 100;   // 1%
    LMIC.bands[BAND_CENTI].txpow    = 14;
    LMIC.bands[BAND_CENTI].lastchnl = os_getRndU1() % MAX_CHANNELS;
    LMIC.bands[BAND_DECI ].txcap    = 10;    // 10%
    LMIC.bands[BAND_DECI ].txpow    = 27;
    LMIC.bands[BAND_DECI ].lastchnl = os_getRndU1() % MAX_CHANNELS;
    LMIC.bands[BAND_MILLI].avail =
    LMIC.bands[BAND_CENTI].avail =
    LMIC.bands[BAND_DECI ].avail = os_getTime();
}

bit_t LMIC_setupBand (u1_t bandidx, s1_t txpow, u2_t txcap) {
    if( bandidx > BAND_AUX ) return 0;
    band_t* b = &LMIC.bands[bandidx];
    b->txpow = txpow;
    b->txcap = txcap;
    b->avail = os_getTime();
    b->lastchnl = os_getRndU1() % MAX_CHANNELS;
    return 1;
}

bit_t LMIC_setupChannel (u1_t chidx, u4_t freq, u2_t drmap, s1_t band) {
    if( chidx >= MAX_CHANNELS )
        return 0;
    if( band == -1 ) {
        if( freq >= 869400000 && freq <= 869650000 )
            freq |= BAND_DECI;   // 10% 27dBm
        else if( (freq >= 868000000 && freq <= 868600000) ||
                 (freq >= 869700000 && freq <= 870000000)  )
            freq |= BAND_CENTI;  // 1% 14dBm
        else
            freq |= BAND_MILLI;  // 0.1% 14dBm
    } else {
        if( band > BAND_AUX ) return 0;
        freq = (freq&~3) | band;
    }
    LMIC.channelFreq [chidx] = freq;
    LMIC.channelDrMap[chidx] = drmap==0 ? DR_RANGE_MAP(DR_SF12,DR_SF7) : drmap;
    LMIC.channelMap |= 1<<chidx;  // enabled right away
    return 1;
}

void LMIC_disableChannel (u1_t channel) {
    LMIC.channelFreq[channel] = 0;
    LMIC.channelDrMap[channel] = 0;
    LMIC.channelMap &= ~(1<<channel);
}

static u4_t convFreq (xref2u1_t ptr) {
    u4_t freq = (os_rlsbf4(ptr-1) >> 8) * 100;
    if( freq < EU868_FREQ_MIN || freq > EU868_FREQ_MAX )
        freq = 0;
    return freq;
}

static u1_t mapChannels (u1_t chpage, u2_t chmap) {
    // Bad page, disable all channel, enable non-existent
    if( chpage != 0 || chmap==0 || (chmap & ~LMIC.channelMap) != 0 )
        return 0;  // illegal input
    for( u1_t chnl=0; chnl<MAX_CHANNELS; chnl++ ) {
        if( (chmap & (1<<chnl)) != 0 && LMIC.channelFreq[chnl] == 0 )
            chmap &= ~(1<<chnl); // ignore - channel is not defined
    }
    LMIC.channelMap = chmap;
    return 1;
}


static void updateTx (ostime_t txbeg) {
    u4_t freq = LMIC.channelFreq[LMIC.txChnl];
    // Update global/band specific duty cycle stats
    ostime_t airtime = calcAirTime(LMIC.rps, LMIC.dataLen);
    // Update channel/global duty cycle stats
    xref2band_t band = &LMIC.bands[freq & 0x3];
    LMIC.freq  = freq & ~(u4_t)3;
    LMIC.txpow = band->txpow;
    band->avail = txbeg + airtime * band->txcap;
    if( LMIC.globalDutyRate != 0 )
        LMIC.globalDutyAvail = txbeg + (airtime<<LMIC.globalDutyRate);
}

static ostime_t nextTx (ostime_t now) {
    u1_t bmap=0xF;
    do {
        ostime_t mintime = now + /*8h*/sec2osticks(28800);
        u1_t band=0;
        for( u1_t bi=0; bi<4; bi++ ) {
            if( (bmap & (1<<bi)) && mintime - LMIC.bands[bi].avail > 0 )
                mintime = LMIC.bands[band = bi].avail;
        }
        // Find next channel in given band
        u1_t chnl = LMIC.bands[band].lastchnl;
        for( u1_t ci=0; ci<MAX_CHANNELS; ci++ ) {
            if( (chnl = (chnl+1)) >= MAX_CHANNELS )
                chnl -=  MAX_CHANNELS;
            if( (LMIC.channelMap & (1<<chnl)) != 0  &&  // channel enabled
                (LMIC.channelDrMap[chnl] & (1<<(LMIC.datarate&0xF))) != 0  &&
                band == (LMIC.channelFreq[chnl] & 0x3) ) { // in selected band
                LMIC.txChnl = LMIC.bands[band].lastchnl = chnl;
                return mintime;
            }
        }
        if( (bmap &= ~(1<<band)) == 0 ) {
            // No feasible channel  found!
            return mintime;
        }
    } while(1);
}


#if !defined(DISABLE_BEACONS)
static void setBcnRxParams (void) {
    LMIC.dataLen = 0;
    LMIC.freq = LMIC.channelFreq[LMIC.bcnChnl] & ~(u4_t)3;
    LMIC.rps  = setIh(setNocrc(dndr2rps((dr_t)DR_BCN),1),LEN_BCN);
}
#endif // !DISABLE_BEACONS

#define setRx1Params() /*LMIC.freq/rps remain unchanged*/

#if !defined(DISABLE_JOIN)
static void initJoinLoop (void) {
    LMIC.txChnl = os_getRndU1() % 3;
    LMIC.adrTxPow = 14;
    setDrJoin(DRCHG_SET, DR_SF7);
    initDefaultChannels(1);
    ASSERT((LMIC.opmode & OP_NEXTCHNL)==0);
    LMIC.txend = LMIC.bands[BAND_MILLI].avail + rndDelay(8);
}


static ostime_t nextJoinState (void) {
    u1_t failed = 0;

    // Try 869.x and then 864.x with same DR
    // If both fail try next lower datarate
    if( ++LMIC.txChnl == 3 )
        LMIC.txChnl = 0;
    if( (++LMIC.txCnt & 1) == 0 ) {
        // Lower DR every 2nd try (having tried 868.x and 864.x with the same DR)
        if( LMIC.datarate == DR_SF12 )
            failed = 1; // we have tried all DR - signal EV_JOIN_FAILED
        else
            setDrJoin(DRCHG_NOJACC, decDR((dr_t)LMIC.datarate));
    }
    // Clear NEXTCHNL because join state engine controls channel hopping
    LMIC.opmode &= ~OP_NEXTCHNL;
    // Move txend to randomize synchronized concurrent joins.
    // Duty cycle is based on txend.
    ostime_t time = os_getTime();
    if( time - LMIC.bands[BAND_MILLI].avail < 0 )
        time = LMIC.bands[BAND_MILLI].avail;
    LMIC.txend = time +
        (isTESTMODE()
         // Avoid collision with JOIN ACCEPT @ SF12 being sent by GW (but we missed it)
         ? DNW2_SAFETY_ZONE
         // Otherwise: randomize join (street lamp case):
         // SF12:255, SF11:127, .., SF7:8secs
         : DNW2_SAFETY_ZONE+rndDelay(255>>LMIC.datarate));
    // 1 - triggers EV_JOIN_FAILED event
    return failed;
}
#endif // !DISABLE_JOIN

//
// END: EU868 related stuff
//
// ================================================================================
#elif defined(CFG_us915)
// ================================================================================
//
// BEG: US915 related stuff
//


static void initDefaultChannels (void) {
    for( u1_t i=0; i<4; i++ )
        LMIC.channelMap[i] = 0xFFFF;
    LMIC.channelMap[4] = 0x00FF;
}

static u4_t convFreq (xref2u1_t ptr) {
    u4_t freq = (os_rlsbf4(ptr-1) >> 8) * 100;
    if( freq < US915_FREQ_MIN || freq > US915_FREQ_MAX )
        freq = 0;
    return freq;
}

bit_t LMIC_setupChannel (u1_t chidx, u4_t freq, u2_t drmap, s1_t band) {
    if( chidx < 72 || chidx >= 72+MAX_XCHANNELS )
        return 0; // channels 0..71 are hardwired
    chidx -= 72;
    LMIC.xchFreq[chidx] = freq;
    LMIC.xchDrMap[chidx] = drmap==0 ? DR_RANGE_MAP(DR_SF10,DR_SF8C) : drmap;
    LMIC.channelMap[chidx>>4] |= (1<<(chidx&0xF));
    return 1;
}

void LMIC_disableChannel (u1_t channel) {
    if( channel < 72+MAX_XCHANNELS )
        LMIC.channelMap[channel>>4] &= ~(1<<(channel&0xF));
}

void LMIC_enableChannel (u1_t channel) {
    if( channel < 72+MAX_XCHANNELS )
        LMIC.channelMap[channel>>4] |= (1<<(channel&0xF));
}

void  LMIC_enableSubBand (u1_t band) {
  ASSERT(band < 8);
  u1_t start = band * 8;
  u1_t end = start + 8;
  for (int channel=start; channel < end; ++channel )
      LMIC_enableChannel(channel);
}
void  LMIC_disableSubBand (u1_t band) {
  ASSERT(band < 8);
  u1_t start = band * 8;
  u1_t end = start + 8;
  for (int channel=start; channel < end; ++channel )
      LMIC_disableChannel(channel);
}
void  LMIC_selectSubBand (u1_t band) {
  ASSERT(band < 8);
  for (int b=0; b<8; ++b) {
    if (band==b)
      LMIC_enableSubBand(b);
    else
      LMIC_disableSubBand(b);
  }
}

static u1_t mapChannels (u1_t chpage, u2_t chmap) {
    if( chpage == MCMD_LADR_CHP_125ON || chpage == MCMD_LADR_CHP_125OFF ) {
        u2_t en125 = chpage == MCMD_LADR_CHP_125ON ? 0xFFFF : 0x0000;
        for( u1_t u=0; u<4; u++ )
            LMIC.channelMap[u] = en125;
        LMIC.channelMap[64/16] = chmap;
    } else {
        if( chpage >= (72+MAX_XCHANNELS+15)/16 )
            return 0;
        LMIC.channelMap[chpage] = chmap;
    }
    return 1;
}

static void updateTx (ostime_t txbeg) {
    u1_t chnl = LMIC.txChnl;
    if( chnl < 64 ) {
        LMIC.freq = US915_125kHz_UPFBASE + chnl*US915_125kHz_UPFSTEP;
        LMIC.txpow = 30;
        return;
    }
    LMIC.txpow = 26;
    if( chnl < 64+8 ) {
        LMIC.freq = US915_500kHz_UPFBASE + (chnl-64)*US915_500kHz_UPFSTEP;
    } else {
        ASSERT(chnl < 64+8+MAX_XCHANNELS);
        LMIC.freq = LMIC.xchFreq[chnl-72];
    }

    // Update global duty cycle stats
    if( LMIC.globalDutyRate != 0 ) {
        ostime_t airtime = calcAirTime(LMIC.rps, LMIC.dataLen);
        LMIC.globalDutyAvail = txbeg + (airtime<<LMIC.globalDutyRate);
    }
}

// US does not have duty cycling - return now as earliest TX time
#define nextTx(now) (_nextTx(),(now))
static void _nextTx (void) {
    if( LMIC.chRnd==0 )
        LMIC.chRnd = os_getRndU1() & 0x3F;
    if( LMIC.datarate >= DR_SF8C ) { // 500kHz
        u1_t map = LMIC.channelMap[64/16]&0xFF;
        for( u1_t i=0; i<8; i++ ) {
            if( (map & (1<<(++LMIC.chRnd & 7))) != 0 ) {
                LMIC.txChnl = 64 + (LMIC.chRnd & 7);
                return;
            }
        }
    } else { // 125kHz
        for( u1_t i=0; i<64; i++ ) {
            u1_t chnl = ++LMIC.chRnd & 0x3F;
            if( (LMIC.channelMap[(chnl >> 4)] & (1<<(chnl & 0xF))) != 0 ) {
                LMIC.txChnl = chnl;
                return;
            }
        }
    }
    // No feasible channel  found! Keep old one.
}

#if !defined(DISABLE_BEACONS)
static void setBcnRxParams (void) {
    LMIC.dataLen = 0;
    LMIC.freq = US915_500kHz_DNFBASE + LMIC.bcnChnl * US915_500kHz_DNFSTEP;
    LMIC.rps  = setIh(setNocrc(dndr2rps((dr_t)DR_BCN),1),LEN_BCN);
}
#endif // !DISABLE_BEACONS

#define setRx1Params() {                                                \
    LMIC.freq = US915_500kHz_DNFBASE + (LMIC.txChnl & 0x7) * US915_500kHz_DNFSTEP; \
    if( /* TX datarate */LMIC.dndr < DR_SF8C )                          \
        LMIC.dndr += DR_SF10CR - DR_SF10;                               \
    else if( LMIC.dndr == DR_SF8C )                                     \
        LMIC.dndr = DR_SF7CR;                                           \
    LMIC.rps = dndr2rps(LMIC.dndr);                                     \
}

#if !defined(DISABLE_JOIN)
static void initJoinLoop (void) {
    LMIC.chRnd = 0;
    LMIC.txChnl = 0;
    LMIC.adrTxPow = 20;
    ASSERT((LMIC.opmode & OP_NEXTCHNL)==0);
    LMIC.txend = os_getTime();
    setDrJoin(DRCHG_SET, DR_SF7);
}

static ostime_t nextJoinState (void) {
    // Try the following:
    //   SF7/8/9/10  on a random channel 0..63
    //   SF8C        on a random channel 64..71
    //
    u1_t failed = 0;
    if( LMIC.datarate != DR_SF8C ) {
        LMIC.txChnl = 64+(LMIC.txChnl&7);
        setDrJoin(DRCHG_SET, DR_SF8C);
    } else {
        LMIC.txChnl = os_getRndU1() & 0x3F;
        s1_t dr = DR_SF7 - ++LMIC.txCnt;
        if( dr < DR_SF10 ) {
            dr = DR_SF10;
            failed = 1; // All DR exhausted - signal failed
        }
        setDrJoin(DRCHG_SET, dr);
    }
    LMIC.opmode &= ~OP_NEXTCHNL;
    LMIC.txend = os_getTime() +
        (isTESTMODE()
         // Avoid collision with JOIN ACCEPT being sent by GW (but we missed it - GW is still busy)
         ? DNW2_SAFETY_ZONE
         // Otherwise: randomize join (street lamp case):
         // SF10:16, SF9=8,..SF8C:1secs
         : rndDelay(16>>LMIC.datarate));
    // 1 - triggers EV_JOIN_FAILED event
    return failed;
}
#endif // !DISABLE_JOIN

//
// END: US915 related stuff
//
// ================================================================================
#else
#error Unsupported frequency band!
#endif


static void runEngineUpdate (xref2osjob_t osjob) {
    engineUpdate();
}


static void reportEvent (ev_t ev) {
    EV(devCond, INFO, (e_.reason = EV::devCond_t::LMIC_EV,
                       e_.eui    = MAIN::CDEV->getEui(),
                       e_.info   = ev));
    ON_LMIC_EVENT(ev);
    engineUpdate();
}


static void runReset (xref2osjob_t osjob) {
    // Disable session
    LMIC_reset();
#if !defined(DISABLE_JOIN)
    LMIC_startJoining();
#endif // !DISABLE_JOIN
    reportEvent(EV_RESET);
}

static void stateJustJoined (void) {
    LMIC.seqnoDn     = LMIC.seqnoUp = 0;
    LMIC.rejoinCnt   = 0;
    LMIC.dnConf      = LMIC.adrChanged = LMIC.ladrAns = LMIC.devsAns = 0;
#if !defined(DISABLE_MCMD_SNCH_REQ)
    LMIC.snchAns     = 0;
#endif
#if !defined(DISABLE_MCMD_DN2P_SET)
    LMIC.dn2Ans      = 0;
#endif
    LMIC.moreData    = 0;
#if !defined(DISABLE_MCMD_DCAP_REQ)
    LMIC.dutyCapAns  = 0;
#endif
#if !defined(DISABLE_MCMD_PING_SET) && !defined(DISABLE_PING)
    LMIC.pingSetAns  = 0;
#endif
    LMIC.upRepeat    = 0;
    LMIC.adrAckReq   = LINK_CHECK_INIT;
    LMIC.dn2Dr       = DR_DNW2;
    LMIC.dn2Freq     = FREQ_DNW2;
#if !defined(DISABLE_BEACONS)
    LMIC.bcnChnl     = CHNL_BCN;
#endif
#if !defined(DISABLE_PING)
    LMIC.ping.freq   = FREQ_PING;
    LMIC.ping.dr     = DR_PING;
#endif
}


// ================================================================================
// Decoding frames


#if !defined(DISABLE_BEACONS)
// Decode beacon  - do not overwrite bcninfo unless we have a match!
static int decodeBeacon (void) {
    ASSERT(LMIC.dataLen == LEN_BCN); // implicit header RX guarantees this
    xref2u1_t d = LMIC.frame;
    if(
#if CFG_eu868
        d[OFF_BCN_CRC1] != (u1_t)os_crc16(d,OFF_BCN_CRC1)
#elif CFG_us915
        os_rlsbf2(&d[OFF_BCN_CRC1]) != os_crc16(d,OFF_BCN_CRC1)
#endif
        )
        return 0;   // first (common) part fails CRC check
    // First set of fields is ok
    u4_t bcnnetid = os_rlsbf4(&d[OFF_BCN_NETID]) & 0xFFFFFF;
    if( bcnnetid != LMIC.netid )
        return -1;  // not the beacon we're looking for

    LMIC.bcninfo.flags &= ~(BCN_PARTIAL|BCN_FULL);
    // Match - update bcninfo structure
    LMIC.bcninfo.snr    = LMIC.snr;
    LMIC.bcninfo.rssi   = LMIC.rssi;
    LMIC.bcninfo.txtime = LMIC.rxtime - AIRTIME_BCN_osticks;
    LMIC.bcninfo.time   = os_rlsbf4(&d[OFF_BCN_TIME]);
    LMIC.bcninfo.flags |= BCN_PARTIAL;

    // Check 2nd set
    if( os_rlsbf2(&d[OFF_BCN_CRC2]) != os_crc16(d,OFF_BCN_CRC2) )
        return 1;
    // Second set of fields is ok
    LMIC.bcninfo.lat    = (s4_t)os_rlsbf4(&d[OFF_BCN_LAT-1]) >> 8; // read as signed 24-bit
    LMIC.bcninfo.lon    = (s4_t)os_rlsbf4(&d[OFF_BCN_LON-1]) >> 8; // ditto
    LMIC.bcninfo.info   = d[OFF_BCN_INFO];
    LMIC.bcninfo.flags |= BCN_FULL;
    return 2;
}
#endif // !DISABLE_BEACONS


static bit_t decodeFrame (void) {
    xref2u1_t d = LMIC.frame;
    u1_t hdr    = d[0];
    u1_t ftype  = hdr & HDR_FTYPE;
    int  dlen   = LMIC.dataLen;
    const char *window = (LMIC.txrxFlags & TXRX_DNW1) ? "RX1" : ((LMIC.txrxFlags & TXRX_DNW2) ? "RX2" : "Other");
    if( dlen < OFF_DAT_OPTS+4 ||
        (hdr & HDR_MAJOR) != HDR_MAJOR_V1 ||
        (ftype != HDR_FTYPE_DADN  &&  ftype != HDR_FTYPE_DCDN) ) {
        // Basic sanity checks failed
        EV(specCond, WARN, (e_.reason = EV::specCond_t::UNEXPECTED_FRAME,
                            e_.eui    = MAIN::CDEV->getEui(),
                            e_.info   = dlen < 4 ? 0 : os_rlsbf4(&d[dlen-4]),
                            e_.info2  = hdr + (dlen<<8)));
      norx:
#if LMIC_DEBUG_LEVEL > 0
        printf("%lu: Invalid downlink, window=%s\n", os_getTime(), window);
#endif
        LMIC.dataLen = 0;
        return 0;
    }
    // Validate exact frame length
    // Note: device address was already read+evaluated in order to arrive here.
    int  fct   = d[OFF_DAT_FCT];
    u4_t addr  = os_rlsbf4(&d[OFF_DAT_ADDR]);
    u4_t seqno = os_rlsbf2(&d[OFF_DAT_SEQNO]);
    int  olen  = fct & FCT_OPTLEN;
    int  ackup = (fct & FCT_ACK) != 0 ? 1 : 0;   // ACK last up frame
    int  poff  = OFF_DAT_OPTS+olen;
    int  pend  = dlen-4;  // MIC

    if( addr != LMIC.devaddr ) {
        EV(specCond, WARN, (e_.reason = EV::specCond_t::ALIEN_ADDRESS,
                            e_.eui    = MAIN::CDEV->getEui(),
                            e_.info   = addr,
                            e_.info2  = LMIC.devaddr));
        goto norx;
    }
    if( poff > pend ) {
        EV(specCond, ERR, (e_.reason = EV::specCond_t::CORRUPTED_FRAME,
                           e_.eui    = MAIN::CDEV->getEui(),
                           e_.info   = 0x1000000 + (poff-pend) + (fct<<8) + (dlen<<16)));
        goto norx;
    }

    int port = -1;
    int replayConf = 0;

    if( pend > poff )
        port = d[poff++];

    seqno = LMIC.seqnoDn + (u2_t)(seqno - LMIC.seqnoDn);

    if( !aes_verifyMic(LMIC.nwkKey, LMIC.devaddr, seqno, /*dn*/1, d, pend) ) {
        EV(spe3Cond, ERR, (e_.reason = EV::spe3Cond_t::CORRUPTED_MIC,
                           e_.eui1   = MAIN::CDEV->getEui(),
                           e_.info1  = Base::lsbf4(&d[pend]),
                           e_.info2  = seqno,
                           e_.info3  = LMIC.devaddr));
        goto norx;
    }
    if( seqno < LMIC.seqnoDn ) {
        if( (s4_t)seqno > (s4_t)LMIC.seqnoDn ) {
            EV(specCond, INFO, (e_.reason = EV::specCond_t::DNSEQNO_ROLL_OVER,
                                e_.eui    = MAIN::CDEV->getEui(),
                                e_.info   = LMIC.seqnoDn,
                                e_.info2  = seqno));
            goto norx;
        }
        if( seqno != LMIC.seqnoDn-1 || !LMIC.dnConf || ftype != HDR_FTYPE_DCDN ) {
            EV(specCond, INFO, (e_.reason = EV::specCond_t::DNSEQNO_OBSOLETE,
                                e_.eui    = MAIN::CDEV->getEui(),
                                e_.info   = LMIC.seqnoDn,
                                e_.info2  = seqno));
            goto norx;
        }
        // Replay of previous sequence number allowed only if
        // previous frame and repeated both requested confirmation
        replayConf = 1;
    }
    else {
        if( seqno > LMIC.seqnoDn ) {
            EV(specCond, INFO, (e_.reason = EV::specCond_t::DNSEQNO_SKIP,
                                e_.eui    = MAIN::CDEV->getEui(),
                                e_.info   = LMIC.seqnoDn,
                                e_.info2  = seqno));
        }
        LMIC.seqnoDn = seqno+1;  // next number to be expected
        DO_DEVDB(LMIC.seqnoDn,seqnoDn);
        // DN frame requested confirmation - provide ACK once with next UP frame
        LMIC.dnConf = (ftype == HDR_FTYPE_DCDN ? FCT_ACK : 0);
    }

    if( LMIC.dnConf || (fct & FCT_MORE) )
        LMIC.opmode |= OP_POLL;

    // We heard from network
    LMIC.adrChanged = LMIC.rejoinCnt = 0;
    if( LMIC.adrAckReq != LINK_CHECK_OFF )
        LMIC.adrAckReq = LINK_CHECK_INIT;

    // Process OPTS
    int m = LMIC.rssi - RSSI_OFF - getSensitivity(LMIC.rps);
    LMIC.margin = m < 0 ? 0 : m > 254 ? 254 : m;

    xref2u1_t opts = &d[OFF_DAT_OPTS];
    int oidx = 0;
    while( oidx < olen ) {
        switch( opts[oidx] ) {
        case MCMD_LCHK_ANS: {
            //int gwmargin = opts[oidx+1];
            //int ngws = opts[oidx+2];
            oidx += 3;
            continue;
        }
        case MCMD_LADR_REQ: {
            u1_t p1     = opts[oidx+1];            // txpow + DR
            u2_t chmap  = os_rlsbf2(&opts[oidx+2]);// list of enabled channels
            u1_t chpage = opts[oidx+4] & MCMD_LADR_CHPAGE_MASK;     // channel page
            u1_t uprpt  = opts[oidx+4] & MCMD_LADR_REPEAT_MASK;     // up repeat count
            oidx += 5;

            LMIC.ladrAns = 0x80 |     // Include an answer into next frame up
                MCMD_LADR_ANS_POWACK | MCMD_LADR_ANS_CHACK | MCMD_LADR_ANS_DRACK;
            if( !mapChannels(chpage, chmap) )
                LMIC.ladrAns &= ~MCMD_LADR_ANS_CHACK;
            dr_t dr = (dr_t)(p1>>MCMD_LADR_DR_SHIFT);
            if( !validDR(dr) ) {
                LMIC.ladrAns &= ~MCMD_LADR_ANS_DRACK;
                EV(specCond, ERR, (e_.reason = EV::specCond_t::BAD_MAC_CMD,
                                   e_.eui    = MAIN::CDEV->getEui(),
                                   e_.info   = Base::lsbf4(&d[pend]),
                                   e_.info2  = Base::msbf4(&opts[oidx-4])));
            }
            if( (LMIC.ladrAns & 0x7F) == (MCMD_LADR_ANS_POWACK | MCMD_LADR_ANS_CHACK | MCMD_LADR_ANS_DRACK) ) {
                // Nothing went wrong - use settings
                LMIC.upRepeat = uprpt;
                setDrTxpow(DRCHG_NWKCMD, dr, pow2dBm(p1));
            }
            LMIC.adrChanged = 1;  // Trigger an ACK to NWK
            continue;
        }
        case MCMD_DEVS_REQ: {
            LMIC.devsAns = 1;
            oidx += 1;
            continue;
        }
        case MCMD_DN2P_SET: {
#if !defined(DISABLE_MCMD_DN2P_SET)
            dr_t dr = (dr_t)(opts[oidx+1] & 0x0F);
            u4_t freq = convFreq(&opts[oidx+2]);
            LMIC.dn2Ans = 0x80;   // answer pending
            if( validDR(dr) )
                LMIC.dn2Ans |= MCMD_DN2P_ANS_DRACK;
            if( freq != 0 )
                LMIC.dn2Ans |= MCMD_DN2P_ANS_CHACK;
            if( LMIC.dn2Ans == (0x80|MCMD_DN2P_ANS_DRACK|MCMD_DN2P_ANS_CHACK) ) {
                LMIC.dn2Dr = dr;
                LMIC.dn2Freq = freq;
                DO_DEVDB(LMIC.dn2Dr,dn2Dr);
                DO_DEVDB(LMIC.dn2Freq,dn2Freq);
            }
#endif // !DISABLE_MCMD_DN2P_SET
            oidx += 5;
            continue;
        }
        case MCMD_DCAP_REQ: {
#if !defined(DISABLE_MCMD_DCAP_REQ)
            u1_t cap = opts[oidx+1];
            // A value cap=0xFF means device is OFF unless enabled again manually.
            if( cap==0xFF )
                LMIC.opmode |= OP_SHUTDOWN;  // stop any sending
            LMIC.globalDutyRate  = cap & 0xF;
            LMIC.globalDutyAvail = os_getTime();
            DO_DEVDB(cap,dutyCap);
            LMIC.dutyCapAns = 1;
            oidx += 2;
#endif // !DISABLE_MCMD_DCAP_REQ
            continue;
        }
        case MCMD_SNCH_REQ: {
#if !defined(DISABLE_MCMD_SNCH_REQ)
            u1_t chidx = opts[oidx+1];  // channel
            u4_t freq  = convFreq(&opts[oidx+2]); // freq
            u1_t drs   = opts[oidx+5];  // datarate span
            LMIC.snchAns = 0x80;
            if( freq != 0 && LMIC_setupChannel(chidx, freq, DR_RANGE_MAP(drs&0xF,drs>>4), -1) )
                LMIC.snchAns |= MCMD_SNCH_ANS_DRACK|MCMD_SNCH_ANS_FQACK;
#endif // !DISABLE_MCMD_SNCH_REQ
            oidx += 6;
            continue;
        }
        case MCMD_PING_SET: {
#if !defined(DISABLE_MCMD_PING_SET) && !defined(DISABLE_PING)
            u4_t freq = convFreq(&opts[oidx+1]);
            u1_t flags = 0x80;
            if( freq != 0 ) {
                flags |= MCMD_PING_ANS_FQACK;
                LMIC.ping.freq = freq;
                DO_DEVDB(LMIC.ping.intvExp, pingIntvExp);
                DO_DEVDB(LMIC.ping.freq, pingFreq);
                DO_DEVDB(LMIC.ping.dr, pingDr);
            }
            LMIC.pingSetAns = flags;
#endif // !DISABLE_MCMD_PING_SET && !DISABLE_PING
            oidx += 4;
            continue;
        }
        case MCMD_BCNI_ANS: {
#if !defined(DISABLE_MCMD_BCNI_ANS) && !defined(DISABLE_BEACONS)
            // Ignore if tracking already enabled
            if( (LMIC.opmode & OP_TRACK) == 0 ) {
                LMIC.bcnChnl = opts[oidx+3];
                // Enable tracking - bcninfoTries
                LMIC.opmode |= OP_TRACK;
                // Cleared later in txComplete handling - triggers EV_BEACON_FOUND
                ASSERT(LMIC.bcninfoTries!=0);
                // Setup RX parameters
                LMIC.bcninfo.txtime = (LMIC.rxtime
                                       + ms2osticks(os_rlsbf2(&opts[oidx+1]) * MCMD_BCNI_TUNIT)
                                       + ms2osticksCeil(MCMD_BCNI_TUNIT/2)
                                       - BCN_INTV_osticks);
                LMIC.bcninfo.flags = 0;  // txtime above cannot be used as reference (BCN_PARTIAL|BCN_FULL cleared)
                calcBcnRxWindowFromMillis(MCMD_BCNI_TUNIT,1);  // error of +/-N ms

                EV(lostFrame, INFO, (e_.reason  = EV::lostFrame_t::MCMD_BCNI_ANS,
                                     e_.eui     = MAIN::CDEV->getEui(),
                                     e_.lostmic = Base::lsbf4(&d[pend]),
                                     e_.info    = (LMIC.missedBcns |
                                                   (osticks2us(LMIC.bcninfo.txtime + BCN_INTV_osticks
                                                               - LMIC.bcnRxtime) << 8)),
                                     e_.time    = MAIN::CDEV->ostime2ustime(LMIC.bcninfo.txtime + BCN_INTV_osticks)));
            }
#endif // !DISABLE_MCMD_BCNI_ANS && !DISABLE_BEACONS
            oidx += 4;
            continue;
        }
        }
        EV(specCond, ERR, (e_.reason = EV::specCond_t::BAD_MAC_CMD,
                           e_.eui    = MAIN::CDEV->getEui(),
                           e_.info   = Base::lsbf4(&d[pend]),
                           e_.info2  = Base::msbf4(&opts[oidx])));
        break;
    }
    if( oidx != olen ) {
        EV(specCond, ERR, (e_.reason = EV::specCond_t::CORRUPTED_FRAME,
                           e_.eui    = MAIN::CDEV->getEui(),
                           e_.info   = 0x1000000 + (oidx) + (olen<<8)));
    }

    if( !replayConf ) {
        // Handle payload only if not a replay
        // Decrypt payload - if any
        if( port >= 0  &&  pend-poff > 0 )
            aes_cipher(port <= 0 ? LMIC.nwkKey : LMIC.artKey, LMIC.devaddr, seqno, /*dn*/1, d+poff, pend-poff);

        EV(dfinfo, DEBUG, (e_.deveui  = MAIN::CDEV->getEui(),
                           e_.devaddr = LMIC.devaddr,
                           e_.seqno   = seqno,
                           e_.flags   = (port < 0 ? EV::dfinfo_t::NOPORT : 0) | EV::dfinfo_t::DN,
                           e_.mic     = Base::lsbf4(&d[pend]),
                           e_.hdr     = d[LORA::OFF_DAT_HDR],
                           e_.fct     = d[LORA::OFF_DAT_FCT],
                           e_.port    = port,
                           e_.plen    = dlen,
                           e_.opts.length = olen,
                           memcpy(&e_.opts[0], opts, olen)));
    } else {
        EV(specCond, INFO, (e_.reason = EV::specCond_t::DNSEQNO_REPLAY,
                            e_.eui    = MAIN::CDEV->getEui(),
                            e_.info   = Base::lsbf4(&d[pend]),
                            e_.info2  = seqno));
    }

    if( // NWK acks but we don't have a frame pending
        (ackup && LMIC.txCnt == 0) ||
        // We sent up confirmed and we got a response in DNW1/DNW2
        // BUT it did not carry an ACK - this should never happen
        // Do not resend and assume frame was not ACKed.
        (!ackup && LMIC.txCnt != 0) ) {
        EV(specCond, ERR, (e_.reason = EV::specCond_t::SPURIOUS_ACK,
                           e_.eui    = MAIN::CDEV->getEui(),
                           e_.info   = seqno,
                           e_.info2  = ackup));
    }

    if( LMIC.txCnt != 0 ) // we requested an ACK
        LMIC.txrxFlags |= ackup ? TXRX_ACK : TXRX_NACK;

    if( port < 0 ) {
        LMIC.txrxFlags |= TXRX_NOPORT;
        LMIC.dataBeg = poff;
        LMIC.dataLen = 0;
    } else {
        LMIC.txrxFlags |= TXRX_PORT;
        LMIC.dataBeg = poff;
        LMIC.dataLen = pend-poff;
    }
#if LMIC_DEBUG_LEVEL > 0
    printf("%lu: Received downlink, window=%s, port=%d, ack=%d\n", os_getTime(), window, port, ackup);
#endif
    return 1;
}


// ================================================================================
// TX/RX transaction support


static void setupRx2 (void) {
    LMIC.txrxFlags = TXRX_DNW2;
    LMIC.rps = dndr2rps(LMIC.dn2Dr);
    LMIC.freq = LMIC.dn2Freq;
    LMIC.dataLen = 0;
    os_radio(RADIO_RX);
}


static void schedRx12 (ostime_t delay, osjobcb_t func, u1_t dr) {
    ostime_t hsym = dr2hsym(dr);

    LMIC.rxsyms = MINRX_SYMS;

    // If a clock error is specified, compensate for it by extending the
    // receive window
    if (LMIC.clockError != 0) {
        // Calculate how much the clock will drift maximally after delay has
        // passed. This indicates the amount of time we can be early
        // _or_ late.
        ostime_t drift = (int64_t)delay * LMIC.clockError / MAX_CLOCK_ERROR;

        // Increase the receive window by twice the maximum drift (to
        // compensate for a slow or a fast clock).
        // decrease the rxtime to compensate for. Note that hsym is a
        // *half* symbol time, so the factor 2 is hidden. First check if
        // this would overflow (which can happen if the drift is very
        // high, or the symbol time is low at high datarates).
        if ((255 - LMIC.rxsyms) * hsym < drift)
            LMIC.rxsyms = 255;
        else
            LMIC.rxsyms += drift / hsym;

    }

    // Center the receive window on the center of the expected preamble
    // (again note that hsym is half a sumbol time, so no /2 needed)
    LMIC.rxtime = LMIC.txend + delay + PAMBL_SYMS * hsym - LMIC.rxsyms * hsym;

    os_setTimedCallback(&LMIC.osjob, LMIC.rxtime - RX_RAMPUP, func);
}

static void setupRx1 (osjobcb_t func) {
    LMIC.txrxFlags = TXRX_DNW1;
    // Turn LMIC.rps from TX over to RX
    LMIC.rps = setNocrc(LMIC.rps,1);
    LMIC.dataLen = 0;
    LMIC.osjob.func = func;
    os_radio(RADIO_RX);
}


// Called by HAL once TX complete and delivers exact end of TX time stamp in LMIC.rxtime
static void txDone (ostime_t delay, osjobcb_t func) {
#if !defined(DISABLE_PING)
    if( (LMIC.opmode & (OP_TRACK|OP_PINGABLE|OP_PINGINI)) == (OP_TRACK|OP_PINGABLE) ) {
        rxschedInit(&LMIC.ping);    // note: reuses LMIC.frame buffer!
        LMIC.opmode |= OP_PINGINI;
    }
#endif // !DISABLE_PING

    // Change RX frequency / rps (US only) before we increment txChnl
    setRx1Params();
    // LMIC.rxsyms carries the TX datarate (can be != LMIC.datarate [confirm retries etc.])
    // Setup receive - LMIC.rxtime is preloaded with 1.5 symbols offset to tune
    // into the middle of the 8 symbols preamble.
#if defined(CFG_eu868)
    if( /* TX datarate */LMIC.rxsyms == DR_FSK ) {
        LMIC.rxtime = LMIC.txend + delay - PRERX_FSK*us2osticksRound(160);
        LMIC.rxsyms = RXLEN_FSK;
        os_setTimedCallback(&LMIC.osjob, LMIC.rxtime - RX_RAMPUP, func);
    }
    else
#endif
    {
        schedRx12(delay, func, LMIC.dndr);
    }
}


// ======================================== Join frames


#if !defined(DISABLE_JOIN)
static void onJoinFailed (xref2osjob_t osjob) {
    // Notify app - must call LMIC_reset() to stop joining
    // otherwise join procedure continues.
    reportEvent(EV_JOIN_FAILED);
}


static bit_t processJoinAccept (void) {
    ASSERT(LMIC.txrxFlags != TXRX_DNW1 || LMIC.dataLen != 0);
    ASSERT((LMIC.opmode & OP_TXRXPEND)!=0);

    if( LMIC.dataLen == 0 ) {
      nojoinframe:
        if( (LMIC.opmode & OP_JOINING) == 0 ) {
            ASSERT((LMIC.opmode & OP_REJOIN) != 0);
            // REJOIN attempt for roaming
            LMIC.opmode &= ~(OP_REJOIN|OP_TXRXPEND);
            if( LMIC.rejoinCnt < 10 )
                LMIC.rejoinCnt++;
            reportEvent(EV_REJOIN_FAILED);
            return 1;
        }
        LMIC.opmode &= ~OP_TXRXPEND;
        ostime_t delay = nextJoinState();
        EV(devCond, DEBUG, (e_.reason = EV::devCond_t::NO_JACC,
                            e_.eui    = MAIN::CDEV->getEui(),
                            e_.info   = LMIC.datarate|DR_PAGE,
                            e_.info2  = osticks2ms(delay)));
        // Build next JOIN REQUEST with next engineUpdate call
        // Optionally, report join failed.
        // Both after a random/chosen amount of ticks.
        os_setTimedCallback(&LMIC.osjob, os_getTime()+delay,
                            (delay&1) != 0
                            ? FUNC_ADDR(onJoinFailed)      // one JOIN iteration done and failed
                            : FUNC_ADDR(runEngineUpdate)); // next step to be delayed
        return 1;
    }
    u1_t hdr  = LMIC.frame[0];
    u1_t dlen = LMIC.dataLen;
    u4_t mic  = os_rlsbf4(&LMIC.frame[dlen-4]); // safe before modified by encrypt!
    if( (dlen != LEN_JA && dlen != LEN_JAEXT)
        || (hdr & (HDR_FTYPE|HDR_MAJOR)) != (HDR_FTYPE_JACC|HDR_MAJOR_V1) ) {
        EV(specCond, ERR, (e_.reason = EV::specCond_t::UNEXPECTED_FRAME,
                           e_.eui    = MAIN::CDEV->getEui(),
                           e_.info   = dlen < 4 ? 0 : mic,
                           e_.info2  = hdr + (dlen<<8)));
      badframe:
        if( (LMIC.txrxFlags & TXRX_DNW1) != 0 )
            return 0;
        goto nojoinframe;
    }
    aes_encrypt(LMIC.frame+1, dlen-1);
    if( !aes_verifyMic0(LMIC.frame, dlen-4) ) {
        EV(specCond, ERR, (e_.reason = EV::specCond_t::JOIN_BAD_MIC,
                           e_.info   = mic));
        goto badframe;
    }

    u4_t addr = os_rlsbf4(LMIC.frame+OFF_JA_DEVADDR);
    LMIC.devaddr = addr;
    LMIC.netid = os_rlsbf4(&LMIC.frame[OFF_JA_NETID]) & 0xFFFFFF;

#if defined(CFG_eu868)
    initDefaultChannels(0);
#endif
    if( dlen > LEN_JA ) {
#if defined(CFG_us915)
        goto badframe;
#endif
        dlen = OFF_CFLIST;
        for( u1_t chidx=3; chidx<8; chidx++, dlen+=3 ) {
            u4_t freq = convFreq(&LMIC.frame[dlen]);
            if( freq ) {
                LMIC_setupChannel(chidx, freq, 0, -1);
#if LMIC_DEBUG_LEVEL > 1
                printf("%lu: Setup channel, idx=%d, freq=%lu\n", os_getTime(), chidx, (unsigned long)freq);
#endif
            }
        }
    }

    // already incremented when JOIN REQ got sent off
    aes_sessKeys(LMIC.devNonce-1, &LMIC.frame[OFF_JA_ARTNONCE], LMIC.nwkKey, LMIC.artKey);
    DO_DEVDB(LMIC.netid,   netid);
    DO_DEVDB(LMIC.devaddr, devaddr);
    DO_DEVDB(LMIC.nwkKey,  nwkkey);
    DO_DEVDB(LMIC.artKey,  artkey);

    EV(joininfo, INFO, (e_.arteui  = MAIN::CDEV->getArtEui(),
                        e_.deveui  = MAIN::CDEV->getEui(),
                        e_.devaddr = LMIC.devaddr,
                        e_.oldaddr = oldaddr,
                        e_.nonce   = LMIC.devNonce-1,
                        e_.mic     = mic,
                        e_.reason  = ((LMIC.opmode & OP_REJOIN) != 0
                                      ? EV::joininfo_t::REJOIN_ACCEPT
                                      : EV::joininfo_t::ACCEPT)));

    ASSERT((LMIC.opmode & (OP_JOINING|OP_REJOIN))!=0);
    if( (LMIC.opmode & OP_REJOIN) != 0 ) {
        // Lower DR every try below current UP DR
        LMIC.datarate = lowerDR(LMIC.datarate, LMIC.rejoinCnt);
    }
    LMIC.opmode &= ~(OP_JOINING|OP_TRACK|OP_REJOIN|OP_TXRXPEND|OP_PINGINI) | OP_NEXTCHNL;
    LMIC.txCnt = 0;
    stateJustJoined();
    LMIC.dn2Dr = LMIC.frame[OFF_JA_DLSET] & 0x0F;
    LMIC.rxDelay = LMIC.frame[OFF_JA_RXDLY];
    if (LMIC.rxDelay == 0) LMIC.rxDelay = 1;
    reportEvent(EV_JOINED);
    return 1;
}


static void processRx2Jacc (xref2osjob_t osjob) {
    if( LMIC.dataLen == 0 )
        LMIC.txrxFlags = 0;  // nothing in 1st/2nd DN slot
    processJoinAccept();
}


static void setupRx2Jacc (xref2osjob_t osjob) {
    LMIC.osjob.func = FUNC_ADDR(processRx2Jacc);
    setupRx2();
}


static void processRx1Jacc (xref2osjob_t osjob) {
    if( LMIC.dataLen == 0 || !processJoinAccept() )
        schedRx12(DELAY_JACC2_osticks, FUNC_ADDR(setupRx2Jacc), LMIC.dn2Dr);
}


static void setupRx1Jacc (xref2osjob_t osjob) {
    setupRx1(FUNC_ADDR(processRx1Jacc));
}


static void jreqDone (xref2osjob_t osjob) {
    txDone(DELAY_JACC1_osticks, FUNC_ADDR(setupRx1Jacc));
}

#endif // !DISABLE_JOIN

// ======================================== Data frames

// Fwd decl.
static bit_t processDnData(void);

static void processRx2DnDataDelay (xref2osjob_t osjob) {
    processDnData();
}

static void processRx2DnData (xref2osjob_t osjob) {
    if( LMIC.dataLen == 0 ) {
        LMIC.txrxFlags = 0;  // nothing in 1st/2nd DN slot
        // Delay callback processing to avoid up TX while gateway is txing our missed frame!
        // Since DNW2 uses SF12 by default we wait 3 secs.
        os_setTimedCallback(&LMIC.osjob,
                            (os_getTime() + DNW2_SAFETY_ZONE + rndDelay(2)),
                            processRx2DnDataDelay);
        return;
    }
    processDnData();
}


static void setupRx2DnData (xref2osjob_t osjob) {
    LMIC.osjob.func = FUNC_ADDR(processRx2DnData);
    setupRx2();
}


static void processRx1DnData (xref2osjob_t osjob) {
    if( LMIC.dataLen == 0 || !processDnData() )
        schedRx12(sec2osticks(LMIC.rxDelay +(int)DELAY_EXTDNW2), FUNC_ADDR(setupRx2DnData), LMIC.dn2Dr);
}


static void setupRx1DnData (xref2osjob_t osjob) {
    setupRx1(FUNC_ADDR(processRx1DnData));
}


static void updataDone (xref2osjob_t osjob) {
    txDone(sec2osticks(LMIC.rxDelay), FUNC_ADDR(setupRx1DnData));
}

// ========================================


static void buildDataFrame (void) {
    bit_t txdata = ((LMIC.opmode & (OP_TXDATA|OP_POLL)) != OP_POLL);
    u1_t dlen = txdata ? LMIC.pendTxLen : 0;

    // Piggyback MAC options
    // Prioritize by importance
    int  end = OFF_DAT_OPTS;
#if !defined(DISABLE_PING)
    if( (LMIC.opmode & (OP_TRACK|OP_PINGABLE)) == (OP_TRACK|OP_PINGABLE) ) {
        // Indicate pingability in every UP frame
        LMIC.frame[end] = MCMD_PING_IND;
        LMIC.frame[end+1] = LMIC.ping.dr | (LMIC.ping.intvExp<<4);
        end += 2;
    }
#endif // !DISABLE_PING
#if !defined(DISABLE_MCMD_DCAP_REQ)
    if( LMIC.dutyCapAns ) {
        LMIC.frame[end] = MCMD_DCAP_ANS;
        end += 1;
        LMIC.dutyCapAns = 0;
    }
#endif // !DISABLE_MCMD_DCAP_REQ
#if !defined(DISABLE_MCMD_DN2P_SET)
    if( LMIC.dn2Ans ) {
        LMIC.frame[end+0] = MCMD_DN2P_ANS;
        LMIC.frame[end+1] = LMIC.dn2Ans & ~MCMD_DN2P_ANS_RFU;
        end += 2;
        LMIC.dn2Ans = 0;
    }
#endif // !DISABLE_MCMD_DN2P_SET
    if( LMIC.devsAns ) {  // answer to device status
        LMIC.frame[end+0] = MCMD_DEVS_ANS;
        LMIC.frame[end+1] = os_getBattLevel();
        LMIC.frame[end+2] = LMIC.margin;
        end += 3;
        LMIC.devsAns = 0;
    }
    if( LMIC.ladrAns ) {  // answer to ADR change
        LMIC.frame[end+0] = MCMD_LADR_ANS;
        LMIC.frame[end+1] = LMIC.ladrAns & ~MCMD_LADR_ANS_RFU;
        end += 2;
        LMIC.ladrAns = 0;
    }
#if !defined(DISABLE_BEACONS)
    if( LMIC.bcninfoTries > 0 ) {
        LMIC.frame[end] = MCMD_BCNI_REQ;
        end += 1;
    }
#endif // !DISABLE_BEACONS
    if( LMIC.adrChanged ) {
        if( LMIC.adrAckReq < 0 )
            LMIC.adrAckReq = 0;
        LMIC.adrChanged = 0;
    }
#if !defined(DISABLE_MCMD_PING_SET) && !defined(DISABLE_PING)
    if( LMIC.pingSetAns != 0 ) {
        LMIC.frame[end+0] = MCMD_PING_ANS;
        LMIC.frame[end+1] = LMIC.pingSetAns & ~MCMD_PING_ANS_RFU;
        end += 2;
        LMIC.pingSetAns = 0;
    }
#endif // !DISABLE_MCMD_PING_SET && !DISABLE_PING
#if !defined(DISABLE_MCMD_SNCH_REQ)
    if( LMIC.snchAns ) {
        LMIC.frame[end+0] = MCMD_SNCH_ANS;
        LMIC.frame[end+1] = LMIC.snchAns & ~MCMD_SNCH_ANS_RFU;
        end += 2;
        LMIC.snchAns = 0;
    }
#endif // !DISABLE_MCMD_SNCH_REQ
    ASSERT(end <= OFF_DAT_OPTS+16);

    u1_t flen = end + (txdata ? 5+dlen : 4);
    if( flen > MAX_LEN_FRAME ) {
        // Options and payload too big - delay payload
        txdata = 0;
        flen = end+4;
    }
    LMIC.frame[OFF_DAT_HDR] = HDR_FTYPE_DAUP | HDR_MAJOR_V1;
    LMIC.frame[OFF_DAT_FCT] = (LMIC.dnConf | LMIC.adrEnabled
                              | (LMIC.adrAckReq >= 0 ? FCT_ADRARQ : 0)
                              | (end-OFF_DAT_OPTS));
    os_wlsbf4(LMIC.frame+OFF_DAT_ADDR,  LMIC.devaddr);

    if( LMIC.txCnt == 0 ) {
        LMIC.seqnoUp += 1;
        DO_DEVDB(LMIC.seqnoUp,seqnoUp);
    } else {
        EV(devCond, INFO, (e_.reason = EV::devCond_t::RE_TX,
                           e_.eui    = MAIN::CDEV->getEui(),
                           e_.info   = LMIC.seqnoUp-1,
                           e_.info2  = ((LMIC.txCnt+1) |
                                        (TABLE_GET_U1(DRADJUST, LMIC.txCnt+1) << 8) |
                                        ((LMIC.datarate|DR_PAGE)<<16))));
    }
    os_wlsbf2(LMIC.frame+OFF_DAT_SEQNO, LMIC.seqnoUp-1);

    // Clear pending DN confirmation
    LMIC.dnConf = 0;

    if( txdata ) {
        if( LMIC.pendTxConf ) {
            // Confirmed only makes sense if we have a payload (or at least a port)
            LMIC.frame[OFF_DAT_HDR] = HDR_FTYPE_DCUP | HDR_MAJOR_V1;
            if( LMIC.txCnt == 0 ) LMIC.txCnt = 1;
        }
        LMIC.frame[end] = LMIC.pendTxPort;
        os_copyMem(LMIC.frame+end+1, LMIC.pendTxData, dlen);
        aes_cipher(LMIC.pendTxPort==0 ? LMIC.nwkKey : LMIC.artKey,
                   LMIC.devaddr, LMIC.seqnoUp-1,
                   /*up*/0, LMIC.frame+end+1, dlen);
    }
    aes_appendMic(LMIC.nwkKey, LMIC.devaddr, LMIC.seqnoUp-1, /*up*/0, LMIC.frame, flen-4);

    EV(dfinfo, DEBUG, (e_.deveui  = MAIN::CDEV->getEui(),
                       e_.devaddr = LMIC.devaddr,
                       e_.seqno   = LMIC.seqnoUp-1,
                       e_.flags   = (LMIC.pendTxPort < 0 ? EV::dfinfo_t::NOPORT : EV::dfinfo_t::NOP),
                       e_.mic     = Base::lsbf4(&LMIC.frame[flen-4]),
                       e_.hdr     = LMIC.frame[LORA::OFF_DAT_HDR],
                       e_.fct     = LMIC.frame[LORA::OFF_DAT_FCT],
                       e_.port    = LMIC.pendTxPort,
                       e_.plen    = txdata ? dlen : 0,
                       e_.opts.length = end-LORA::OFF_DAT_OPTS,
                       memcpy(&e_.opts[0], LMIC.frame+LORA::OFF_DAT_OPTS, end-LORA::OFF_DAT_OPTS)));
    LMIC.dataLen = flen;
}


#if !defined(DISABLE_BEACONS)
// Callback from HAL during scan mode or when job timer expires.
static void onBcnRx (xref2osjob_t job) {
    // If we arrive via job timer make sure to put radio to rest.
    os_radio(RADIO_RST);
    os_clearCallback(&LMIC.osjob);
    if( LMIC.dataLen == 0 ) {
        // Nothing received - timeout
        LMIC.opmode &= ~(OP_SCAN | OP_TRACK);
        reportEvent(EV_SCAN_TIMEOUT);
        return;
    }
    if( decodeBeacon() <= 0 ) {
        // Something is wrong with the beacon - continue scan
        LMIC.dataLen = 0;
        os_radio(RADIO_RXON);
        os_setTimedCallback(&LMIC.osjob, LMIC.bcninfo.txtime, FUNC_ADDR(onBcnRx));
        return;
    }
    // Found our 1st beacon
    // We don't have a previous beacon to calc some drift - assume
    // an max error of 13ms = 128sec*100ppm which is roughly +/-100ppm
    calcBcnRxWindowFromMillis(13,1);
    LMIC.opmode &= ~OP_SCAN;          // turn SCAN off
    LMIC.opmode |=  OP_TRACK;         // auto enable tracking
    reportEvent(EV_BEACON_FOUND);    // can be disabled in callback
}


// Enable receiver to listen to incoming beacons
// netid defines when scan stops (any or specific beacon)
// This mode ends with events: EV_SCAN_TIMEOUT/EV_SCAN_BEACON
// Implicitely cancels any pending TX/RX transaction.
// Also cancels an onpoing joining procedure.
static void startScan (void) {
    ASSERT(LMIC.devaddr!=0 && (LMIC.opmode & OP_JOINING)==0);
    if( (LMIC.opmode & OP_SHUTDOWN) != 0 )
        return;
    // Cancel onging TX/RX transaction
    LMIC.txCnt = LMIC.dnConf = LMIC.bcninfo.flags = 0;
    LMIC.opmode = (LMIC.opmode | OP_SCAN) & ~(OP_TXRXPEND);
    setBcnRxParams();
    LMIC.rxtime = LMIC.bcninfo.txtime = os_getTime() + sec2osticks(BCN_INTV_sec+1);
    os_setTimedCallback(&LMIC.osjob, LMIC.rxtime, FUNC_ADDR(onBcnRx));
    os_radio(RADIO_RXON);
}


bit_t LMIC_enableTracking (u1_t tryBcnInfo) {
    if( (LMIC.opmode & (OP_SCAN|OP_TRACK|OP_SHUTDOWN)) != 0 )
        return 0;  // already in progress or failed to enable
    // If BCN info requested from NWK then app has to take are
    // of sending data up so that MCMD_BCNI_REQ can be attached.
    if( (LMIC.bcninfoTries = tryBcnInfo) == 0 )
        startScan();
    return 1;  // enabled
}


void LMIC_disableTracking (void) {
    LMIC.opmode &= ~(OP_SCAN|OP_TRACK);
    LMIC.bcninfoTries = 0;
    engineUpdate();
}
#endif // !DISABLE_BEACONS


// ================================================================================
//
// Join stuff
//
// ================================================================================

#if !defined(DISABLE_JOIN)
static void buildJoinRequest (u1_t ftype) {
    // Do not use pendTxData since we might have a pending
    // user level frame in there. Use RX holding area instead.
    xref2u1_t d = LMIC.frame;
    d[OFF_JR_HDR] = ftype;
    os_getArtEui(d + OFF_JR_ARTEUI);
    os_getDevEui(d + OFF_JR_DEVEUI);
    os_wlsbf2(d + OFF_JR_DEVNONCE, LMIC.devNonce);
    aes_appendMic0(d, OFF_JR_MIC);

    EV(joininfo,INFO,(e_.deveui  = MAIN::CDEV->getEui(),
                      e_.arteui  = MAIN::CDEV->getArtEui(),
                      e_.nonce   = LMIC.devNonce,
                      e_.oldaddr = LMIC.devaddr,
                      e_.mic     = Base::lsbf4(&d[LORA::OFF_JR_MIC]),
                      e_.reason  = ((LMIC.opmode & OP_REJOIN) != 0
                                    ? EV::joininfo_t::REJOIN_REQUEST
                                    : EV::joininfo_t::REQUEST)));
    LMIC.dataLen = LEN_JR;
    LMIC.devNonce++;
    DO_DEVDB(LMIC.devNonce,devNonce);
}

static void startJoining (xref2osjob_t osjob) {
    reportEvent(EV_JOINING);
}

// Start join procedure if not already joined.
bit_t LMIC_startJoining (void) {
    if( LMIC.devaddr == 0 ) {
        // There should be no TX/RX going on
        ASSERT((LMIC.opmode & (OP_POLL|OP_TXRXPEND)) == 0);
        // Lift any previous duty limitation
        LMIC.globalDutyRate = 0;
        // Cancel scanning
        LMIC.opmode &= ~(OP_SCAN|OP_REJOIN|OP_LINKDEAD|OP_NEXTCHNL);
        // Setup state
        LMIC.rejoinCnt = LMIC.txCnt = 0;
        initJoinLoop();
        LMIC.opmode |= OP_JOINING;
        // reportEvent will call engineUpdate which then starts sending JOIN REQUESTS
        os_setCallback(&LMIC.osjob, FUNC_ADDR(startJoining));
        return 1;
    }
    return 0; // already joined
}
#endif // !DISABLE_JOIN


// ================================================================================
//
//
//
// ================================================================================

#if !defined(DISABLE_PING)
static void processPingRx (xref2osjob_t osjob) {
    if( LMIC.dataLen != 0 ) {
        LMIC.txrxFlags = TXRX_PING;
        if( decodeFrame() ) {
            reportEvent(EV_RXCOMPLETE);
            return;
        }
    }
    // Pick next ping slot
    engineUpdate();
}
#endif // !DISABLE_PING


static bit_t processDnData (void) {
    ASSERT((LMIC.opmode & OP_TXRXPEND)!=0);

    if( LMIC.dataLen == 0 ) {
      norx:
        if( LMIC.txCnt != 0 ) {
            if( LMIC.txCnt < TXCONF_ATTEMPTS ) {
                LMIC.txCnt += 1;
                setDrTxpow(DRCHG_NOACK, lowerDR(LMIC.datarate, TABLE_GET_U1(DRADJUST, LMIC.txCnt)), KEEP_TXPOW);
                // Schedule another retransmission
                txDelay(LMIC.rxtime, RETRY_PERIOD_secs);
                LMIC.opmode &= ~OP_TXRXPEND;
                engineUpdate();
                return 1;
            }
            LMIC.txrxFlags = TXRX_NACK | TXRX_NOPORT;
        } else {
            // Nothing received - implies no port
            LMIC.txrxFlags = TXRX_NOPORT;
        }
        if( LMIC.adrAckReq != LINK_CHECK_OFF )
            LMIC.adrAckReq += 1;
        LMIC.dataBeg = LMIC.dataLen = 0;
      txcomplete:
        LMIC.opmode &= ~(OP_TXDATA|OP_TXRXPEND);
        if( (LMIC.txrxFlags & (TXRX_DNW1|TXRX_DNW2|TXRX_PING)) != 0  &&  (LMIC.opmode & OP_LINKDEAD) != 0 ) {
            LMIC.opmode &= ~OP_LINKDEAD;
            reportEvent(EV_LINK_ALIVE);
        }
        reportEvent(EV_TXCOMPLETE);
        // If we haven't heard from NWK in a while although we asked for a sign
        // assume link is dead - notify application and keep going
        if( LMIC.adrAckReq > LINK_CHECK_DEAD ) {
            // We haven't heard from NWK for some time although we
            // asked for a response for some time - assume we're disconnected. Lower DR one notch.
            EV(devCond, ERR, (e_.reason = EV::devCond_t::LINK_DEAD,
                              e_.eui    = MAIN::CDEV->getEui(),
                              e_.info   = LMIC.adrAckReq));
            setDrTxpow(DRCHG_NOADRACK, decDR((dr_t)LMIC.datarate), KEEP_TXPOW);
            LMIC.adrAckReq = LINK_CHECK_CONT;
            LMIC.opmode |= OP_REJOIN|OP_LINKDEAD;
            reportEvent(EV_LINK_DEAD);
        }
#if !defined(DISABLE_BEACONS)
        // If this falls to zero the NWK did not answer our MCMD_BCNI_REQ commands - try full scan
        if( LMIC.bcninfoTries > 0 ) {
            if( (LMIC.opmode & OP_TRACK) != 0 ) {
                reportEvent(EV_BEACON_FOUND);
                LMIC.bcninfoTries = 0;
            }
            else if( --LMIC.bcninfoTries == 0 ) {
                startScan();   // NWK did not answer - try scan
            }
        }
#endif // !DISABLE_BEACONS
        return 1;
    }
    if( !decodeFrame() ) {
        if( (LMIC.txrxFlags & TXRX_DNW1) != 0 )
            return 0;
        goto norx;
    }
    goto txcomplete;
}


#if !defined(DISABLE_BEACONS)
static void processBeacon (xref2osjob_t osjob) {
    ostime_t lasttx = LMIC.bcninfo.txtime;   // save here - decodeBeacon might overwrite
    u1_t flags = LMIC.bcninfo.flags;
    ev_t ev;

    if( LMIC.dataLen != 0 && decodeBeacon() >= 1 ) {
        ev = EV_BEACON_TRACKED;
        if( (flags & (BCN_PARTIAL|BCN_FULL)) == 0 ) {
            // We don't have a previous beacon to calc some drift - assume
            // an max error of 13ms = 128sec*100ppm which is roughly +/-100ppm
            calcBcnRxWindowFromMillis(13,0);
            goto rev;
        }
        // We have a previous BEACON to calculate some drift
        s2_t drift = BCN_INTV_osticks - (LMIC.bcninfo.txtime - lasttx);
        if( LMIC.missedBcns > 0 ) {
            drift = LMIC.drift + (drift - LMIC.drift) / (LMIC.missedBcns+1);
        }
        if( (LMIC.bcninfo.flags & BCN_NODRIFT) == 0 ) {
            s2_t diff = LMIC.drift - drift;
            if( diff < 0 ) diff = -diff;
            LMIC.lastDriftDiff = diff;
            if( LMIC.maxDriftDiff < diff )
                LMIC.maxDriftDiff = diff;
            LMIC.bcninfo.flags &= ~BCN_NODDIFF;
        }
        LMIC.drift = drift;
        LMIC.missedBcns = LMIC.rejoinCnt = 0;
        LMIC.bcninfo.flags &= ~BCN_NODRIFT;
        EV(devCond,INFO,(e_.reason = EV::devCond_t::CLOCK_DRIFT,
                         e_.eui    = MAIN::CDEV->getEui(),
                         e_.info   = drift,
                         e_.info2  = /*occasion BEACON*/0));
        ASSERT((LMIC.bcninfo.flags & (BCN_PARTIAL|BCN_FULL)) != 0);
    } else {
        ev = EV_BEACON_MISSED;
        LMIC.bcninfo.txtime += BCN_INTV_osticks - LMIC.drift;
        LMIC.bcninfo.time   += BCN_INTV_sec;
        LMIC.missedBcns++;
        // Delay any possible TX after surmised beacon - it's there although we missed it
        txDelay(LMIC.bcninfo.txtime + BCN_RESERVE_osticks, 4);
        if( LMIC.missedBcns > MAX_MISSED_BCNS )
            LMIC.opmode |= OP_REJOIN;  // try if we can roam to another network
        if( LMIC.bcnRxsyms > MAX_RXSYMS ) {
            LMIC.opmode &= ~(OP_TRACK|OP_PINGABLE|OP_PINGINI|OP_REJOIN);
            reportEvent(EV_LOST_TSYNC);
            return;
        }
    }
    LMIC.bcnRxtime = LMIC.bcninfo.txtime + BCN_INTV_osticks - calcRxWindow(0,DR_BCN);
    LMIC.bcnRxsyms = LMIC.rxsyms;
  rev:
#if CFG_us915
    LMIC.bcnChnl = (LMIC.bcnChnl+1) & 7;
#endif
#if !defined(DISABLE_PING)
    if( (LMIC.opmode & OP_PINGINI) != 0 )
        rxschedInit(&LMIC.ping);  // note: reuses LMIC.frame buffer!
#endif // !DISABLE_PING
    reportEvent(ev);
}


static void startRxBcn (xref2osjob_t osjob) {
    LMIC.osjob.func = FUNC_ADDR(processBeacon);
    os_radio(RADIO_RX);
}
#endif // !DISABLE_BEACONS


#if !defined(DISABLE_PING)
static void startRxPing (xref2osjob_t osjob) {
    LMIC.osjob.func = FUNC_ADDR(processPingRx);
    os_radio(RADIO_RX);
}
#endif // !DISABLE_PING


// Decide what to do next for the MAC layer of a device
static void engineUpdate (void) {
#if LMIC_DEBUG_LEVEL > 0
    printf("%lu: engineUpdate, opmode=0x%x\n", os_getTime(), LMIC.opmode);
#endif
    // Check for ongoing state: scan or TX/RX transaction
    if( (LMIC.opmode & (OP_SCAN|OP_TXRXPEND|OP_SHUTDOWN)) != 0 )
        return;

#if !defined(DISABLE_JOIN)
    if( LMIC.devaddr == 0 && (LMIC.opmode & OP_JOINING) == 0 ) {
        LMIC_startJoining();
        return;
    }
#endif // !DISABLE_JOIN

    ostime_t now    = os_getTime();
    ostime_t rxtime = 0;
    ostime_t txbeg  = 0;

#if !defined(DISABLE_BEACONS)
    if( (LMIC.opmode & OP_TRACK) != 0 ) {
        // We are tracking a beacon
        ASSERT( now + RX_RAMPUP - LMIC.bcnRxtime <= 0 );
        rxtime = LMIC.bcnRxtime - RX_RAMPUP;
    }
#endif // !DISABLE_BEACONS

    if( (LMIC.opmode & (OP_JOINING|OP_REJOIN|OP_TXDATA|OP_POLL)) != 0 ) {
        // Need to TX some data...
        // Assuming txChnl points to channel which first becomes available again.
        bit_t jacc = ((LMIC.opmode & (OP_JOINING|OP_REJOIN)) != 0 ? 1 : 0);
        // Find next suitable channel and return availability time
        if( (LMIC.opmode & OP_NEXTCHNL) != 0 ) {
            txbeg = LMIC.txend = nextTx(now);
            LMIC.opmode &= ~OP_NEXTCHNL;
        } else {
            txbeg = LMIC.txend;
        }
        // Delayed TX or waiting for duty cycle?
        if( (LMIC.globalDutyRate != 0 || (LMIC.opmode & OP_RNDTX) != 0)  &&  (txbeg - LMIC.globalDutyAvail) < 0 )
            txbeg = LMIC.globalDutyAvail;
#if !defined(DISABLE_BEACONS)
        // If we're tracking a beacon...
        // then make sure TX-RX transaction is complete before beacon
        if( (LMIC.opmode & OP_TRACK) != 0 &&
            txbeg + (jacc ? JOIN_GUARD_osticks : TXRX_GUARD_osticks) - rxtime > 0 ) {
            // Not enough time to complete TX-RX before beacon - postpone after beacon.
            // In order to avoid clustering of postponed TX right after beacon randomize start!
            txDelay(rxtime + BCN_RESERVE_osticks, 16);
            txbeg = 0;
            goto checkrx;
        }
#endif // !DISABLE_BEACONS
        // Earliest possible time vs overhead to setup radio
        if( txbeg - (now + TX_RAMPUP) < 0 ) {
            // We could send right now!
        txbeg = now;
            dr_t txdr = (dr_t)LMIC.datarate;
#if !defined(DISABLE_JOIN)
            if( jacc ) {
                u1_t ftype;
                if( (LMIC.opmode & OP_REJOIN) != 0 ) {
                    txdr = lowerDR(txdr, LMIC.rejoinCnt);
                    ftype = HDR_FTYPE_REJOIN;
                } else {
                    ftype = HDR_FTYPE_JREQ;
                }
                buildJoinRequest(ftype);
                LMIC.osjob.func = FUNC_ADDR(jreqDone);
            } else
#endif // !DISABLE_JOIN
            {
                if( LMIC.seqnoDn >= 0xFFFFFF80 ) {
                    // Imminent roll over - proactively reset MAC
                    EV(specCond, INFO, (e_.reason = EV::specCond_t::DNSEQNO_ROLL_OVER,
                                        e_.eui    = MAIN::CDEV->getEui(),
                                        e_.info   = LMIC.seqnoDn,
                                        e_.info2  = 0));
                    // Device has to react! NWK will not roll over and just stop sending.
                    // Thus, we have N frames to detect a possible lock up.
                  reset:
                    os_setCallback(&LMIC.osjob, FUNC_ADDR(runReset));
                    return;
                }
                if( (LMIC.txCnt==0 && LMIC.seqnoUp == 0xFFFFFFFF) ) {
                    // Roll over of up seq counter
                    EV(specCond, ERR, (e_.reason = EV::specCond_t::UPSEQNO_ROLL_OVER,
                                       e_.eui    = MAIN::CDEV->getEui(),
                                       e_.info2  = LMIC.seqnoUp));
                    // Do not run RESET event callback from here!
                    // App code might do some stuff after send unaware of RESET.
                    goto reset;
                }
                buildDataFrame();
                LMIC.osjob.func = FUNC_ADDR(updataDone);
            }
            LMIC.rps    = setCr(updr2rps(txdr), (cr_t)LMIC.errcr);
            LMIC.dndr   = txdr;  // carry TX datarate (can be != LMIC.datarate) over to txDone/setupRx1
            LMIC.opmode = (LMIC.opmode & ~(OP_POLL|OP_RNDTX)) | OP_TXRXPEND | OP_NEXTCHNL;
            updateTx(txbeg);
            os_radio(RADIO_TX);
            return;
        }
        // Cannot yet TX
        if( (LMIC.opmode & OP_TRACK) == 0 )
            goto txdelay; // We don't track the beacon - nothing else to do - so wait for the time to TX
        // Consider RX tasks
        if( txbeg == 0 ) // zero indicates no TX pending
            txbeg += 1;  // TX delayed by one tick (insignificant amount of time)
    } else {
        // No TX pending - no scheduled RX
        if( (LMIC.opmode & OP_TRACK) == 0 )
            return;
    }

#if !defined(DISABLE_BEACONS)
    // Are we pingable?
  checkrx:
#if !defined(DISABLE_PING)
    if( (LMIC.opmode & OP_PINGINI) != 0 ) {
        // One more RX slot in this beacon period?
        if( rxschedNext(&LMIC.ping, now+RX_RAMPUP) ) {
            if( txbeg != 0  &&  (txbeg - LMIC.ping.rxtime) < 0 )
                goto txdelay;
            LMIC.rxsyms  = LMIC.ping.rxsyms;
            LMIC.rxtime  = LMIC.ping.rxtime;
            LMIC.freq    = LMIC.ping.freq;
            LMIC.rps     = dndr2rps(LMIC.ping.dr);
            LMIC.dataLen = 0;
            ASSERT(LMIC.rxtime - now+RX_RAMPUP >= 0 );
            os_setTimedCallback(&LMIC.osjob, LMIC.rxtime - RX_RAMPUP, FUNC_ADDR(startRxPing));
            return;
        }
        // no - just wait for the beacon
    }
#endif // !DISABLE_PING

    if( txbeg != 0  &&  (txbeg - rxtime) < 0 )
        goto txdelay;

    setBcnRxParams();
    LMIC.rxsyms = LMIC.bcnRxsyms;
    LMIC.rxtime = LMIC.bcnRxtime;
    if( now - rxtime >= 0 ) {
        LMIC.osjob.func = FUNC_ADDR(processBeacon);
        os_radio(RADIO_RX);
        return;
    }
    os_setTimedCallback(&LMIC.osjob, rxtime, FUNC_ADDR(startRxBcn));
    return;
#endif // !DISABLE_BEACONS

  txdelay:
    EV(devCond, INFO, (e_.reason = EV::devCond_t::TX_DELAY,
                       e_.eui    = MAIN::CDEV->getEui(),
                       e_.info   = osticks2ms(txbeg-now),
                       e_.info2  = LMIC.seqnoUp-1));
    os_setTimedCallback(&LMIC.osjob, txbeg-TX_RAMPUP, FUNC_ADDR(runEngineUpdate));
}


void LMIC_setAdrMode (bit_t enabled) {
    LMIC.adrEnabled = enabled ? FCT_ADREN : 0;
}


//  Should we have/need an ext. API like this?
void LMIC_setDrTxpow (dr_t dr, s1_t txpow) {
    setDrTxpow(DRCHG_SET, dr, txpow);
}


void LMIC_shutdown (void) {
    os_clearCallback(&LMIC.osjob);
    os_radio(RADIO_RST);
    LMIC.opmode |= OP_SHUTDOWN;
}


void LMIC_reset (void) {
    EV(devCond, INFO, (e_.reason = EV::devCond_t::LMIC_EV,
                       e_.eui    = MAIN::CDEV->getEui(),
                       e_.info   = EV_RESET));
    os_radio(RADIO_RST);
    os_clearCallback(&LMIC.osjob);

    os_clearMem((xref2u1_t)&LMIC,SIZEOFEXPR(LMIC));
    LMIC.devaddr      =  0;
    LMIC.devNonce     =  os_getRndU2();
    LMIC.opmode       =  OP_NONE;
    LMIC.errcr        =  CR_4_5;
    LMIC.adrEnabled   =  FCT_ADREN;
    LMIC.dn2Dr        =  DR_DNW2;   // we need this for 2nd DN window of join accept
    LMIC.dn2Freq      =  FREQ_DNW2; // ditto
    LMIC.rxDelay      =  DELAY_DNW1;
#if !defined(DISABLE_PING)
    LMIC.ping.freq    =  FREQ_PING; // defaults for ping
    LMIC.ping.dr      =  DR_PING;   // ditto
    LMIC.ping.intvExp =  0xFF;
#endif // !DISABLE_PING
#if defined(CFG_us915)
    initDefaultChannels();
#endif
    DO_DEVDB(LMIC.devaddr,      devaddr);
    DO_DEVDB(LMIC.devNonce,     devNonce);
    DO_DEVDB(LMIC.dn2Dr,        dn2Dr);
    DO_DEVDB(LMIC.dn2Freq,      dn2Freq);
#if !defined(DISABLE_PING)
    DO_DEVDB(LMIC.ping.freq,    pingFreq);
    DO_DEVDB(LMIC.ping.dr,      pingDr);
    DO_DEVDB(LMIC.ping.intvExp, pingIntvExp);
#endif // !DISABLE_PING
}


void LMIC_init (void) {
    LMIC.opmode = OP_SHUTDOWN;
}


void LMIC_clrTxData (void) {
    LMIC.opmode &= ~(OP_TXDATA|OP_TXRXPEND|OP_POLL);
    LMIC.pendTxLen = 0;
    if( (LMIC.opmode & (OP_JOINING|OP_SCAN)) != 0 ) // do not interfere with JOINING
        return;
    os_clearCallback(&LMIC.osjob);
    os_radio(RADIO_RST);
    engineUpdate();
}


void LMIC_setTxData (void) {
    LMIC.opmode |= OP_TXDATA;
    if( (LMIC.opmode & OP_JOINING) == 0 )
        LMIC.txCnt = 0;             // cancel any ongoing TX/RX retries
    engineUpdate();
}


//
int LMIC_setTxData2 (u1_t port, xref2u1_t data, u1_t dlen, u1_t confirmed) {
    if( dlen > SIZEOFEXPR(LMIC.pendTxData) )
        return -2;
    if( data != (xref2u1_t)0 )
        os_copyMem(LMIC.pendTxData, data, dlen);
    LMIC.pendTxConf = confirmed;
    LMIC.pendTxPort = port;
    LMIC.pendTxLen  = dlen;
    LMIC_setTxData();
    return 0;
}


// Send a payload-less message to signal device is alive
void LMIC_sendAlive (void) {
    LMIC.opmode |= OP_POLL;
    engineUpdate();
}


// Check if other networks are around.
void LMIC_tryRejoin (void) {
    LMIC.opmode |= OP_REJOIN;
    engineUpdate();
}

//! \brief Setup given session keys
//! and put the MAC in a state as if
//! a join request/accept would have negotiated just these keys.
//! It is crucial that the combinations `devaddr/nwkkey` and `devaddr/artkey`
//! are unique within the network identified by `netid`.
//! NOTE: on Harvard architectures when session keys are in flash:
//!  Caller has to fill in LMIC.{nwk,art}Key  before and pass {nwk,art}Key are NULL
//! \param netid a 24 bit number describing the network id this device is using
//! \param devaddr the 32 bit session address of the device. It is strongly recommended
//!    to ensure that different devices use different numbers with high probability.
//! \param nwkKey  the 16 byte network session key used for message integrity.
//!     If NULL the caller has copied the key into `LMIC.nwkKey` before.
//! \param artKey  the 16 byte application router session key used for message confidentiality.
//!     If NULL the caller has copied the key into `LMIC.artKey` before.
void LMIC_setSession (u4_t netid, devaddr_t devaddr, xref2u1_t nwkKey, xref2u1_t artKey) {
    LMIC.netid = netid;
    LMIC.devaddr = devaddr;
    if( nwkKey != (xref2u1_t)0 )
        os_copyMem(LMIC.nwkKey, nwkKey, 16);
    if( artKey != (xref2u1_t)0 )
        os_copyMem(LMIC.artKey, artKey, 16);

#if defined(CFG_eu868)
    initDefaultChannels(0);
#endif

    LMIC.opmode &= ~(OP_JOINING|OP_TRACK|OP_REJOIN|OP_TXRXPEND|OP_PINGINI);
    LMIC.opmode |= OP_NEXTCHNL;
    stateJustJoined();
    DO_DEVDB(LMIC.netid,   netid);
    DO_DEVDB(LMIC.devaddr, devaddr);
    DO_DEVDB(LMIC.nwkKey,  nwkkey);
    DO_DEVDB(LMIC.artKey,  artkey);
    DO_DEVDB(LMIC.seqnoUp, seqnoUp);
    DO_DEVDB(LMIC.seqnoDn, seqnoDn);
}

// Enable/disable link check validation.
// LMIC sets the ADRACKREQ bit in UP frames if there were no DN frames
// for a while. It expects the network to provide a DN message to prove
// connectivity with a span of UP frames. If this no such prove is coming
// then the datarate is lowered and a LINK_DEAD event is generated.
// This mode can be disabled and no connectivity prove (ADRACKREQ) is requested
// nor is the datarate changed.
// This must be called only if a session is established (e.g. after EV_JOINED)
void LMIC_setLinkCheckMode (bit_t enabled) {
    LMIC.adrChanged = 0;
    LMIC.adrAckReq = enabled ? LINK_CHECK_INIT : LINK_CHECK_OFF;
}

<<<<<<< HEAD
=======
// Sets the max clock error to compensate for (defaults to 0, which
// allows for +/- 640 at SF7BW250). MAX_CLOCK_ERROR represents +/-100%,
// so e.g. for a +/-1% error you would pass MAX_CLOCK_ERROR * 1 / 100.
void LMIC_setClockError(u2_t error) {
    LMIC.clockError = error;
}

>>>>>>> 4879d833
// \brief return the current uplink sequence number.
// This simple getter returns the uplink sequence number maintained by the LMIC engine.
// It's useful in debugging, as it allows you to correlate a debug trace event with
// a specific packet sent over the air.
u4_t LMIC_getSeqnoUp(void) {
    return LMIC.seqnoUp;
}<|MERGE_RESOLUTION|>--- conflicted
+++ resolved
@@ -2333,8 +2333,6 @@
     LMIC.adrAckReq = enabled ? LINK_CHECK_INIT : LINK_CHECK_OFF;
 }
 
-<<<<<<< HEAD
-=======
 // Sets the max clock error to compensate for (defaults to 0, which
 // allows for +/- 640 at SF7BW250). MAX_CLOCK_ERROR represents +/-100%,
 // so e.g. for a +/-1% error you would pass MAX_CLOCK_ERROR * 1 / 100.
@@ -2342,7 +2340,6 @@
     LMIC.clockError = error;
 }
 
->>>>>>> 4879d833
 // \brief return the current uplink sequence number.
 // This simple getter returns the uplink sequence number maintained by the LMIC engine.
 // It's useful in debugging, as it allows you to correlate a debug trace event with
