--- conflicted
+++ resolved
@@ -70,27 +70,19 @@
 
 
 
-<<<<<<< HEAD
-bit_t LMIC_setupBand(UNUSED_VAR u1_t bandidx, UNUSED_VAR s1_t txpow, UNUSED_VAR u2_t txcap) {
-=======
 bit_t LMIC_setupBand(u1_t bandidx, s1_t txpow, u2_t txcap) {
         LMIC_API_PARAMETER(bandidx);
         LMIC_API_PARAMETER(txpow);
         LMIC_API_PARAMETER(txcap);
 
->>>>>>> 25fffe5c
         // nothing; just succeed.
 	return 1;
 }
 
 
-<<<<<<< HEAD
-void LMICuslike_initDefaultChannels(UNUSED_VAR bit_t fJoin) {
-=======
 void LMICuslike_initDefaultChannels(bit_t fJoin) {
         LMIC_API_PARAMETER(fJoin);
 
->>>>>>> 25fffe5c
         // things work the same for join as normal.
         for (u1_t i = 0; i<4; i++)
                 LMIC.channelMap[i] = 0xFFFF;
