#ifndef _lmic_config_h_
#define _lmic_config_h_

// In the original LMIC code, these config values were defined on the
// gcc commandline. Since Arduino does not allow easily modifying the
// compiler commandline, use this file instead.

#define CFG_eu868 1
//#define CFG_us915 1
// This is the SX1272/SX1273 radio, which is also used on the HopeRF
// RFM92 boards.
//#define CFG_sx1272_radio 1
// This is the SX1276/SX1277/SX1278/SX1279 radio, which is also used on
// the HopeRF RFM95 boards.
#define CFG_sx1276_radio 1

// 16 μs per tick
// LMIC requires ticks to be 15.5μs - 100 μs long
#define US_PER_OSTICK_EXPONENT 4
#define US_PER_OSTICK (1 << US_PER_OSTICK_EXPONENT)
#define OSTICKS_PER_SEC (1000000 / US_PER_OSTICK)

<<<<<<< HEAD
// Change the SPI clock speed if you encounter errors
// communicating with the radio.
// The standard range is 125kHz-8MHz, but some boards can go faster.
#define LMIC_SPI_FREQ 1E6
=======
// Set this to 1 to enable some basic debug output (using printf) about
// RF settings used during transmission and reception. Set to 2 to
// enable more verbose output. Make sure that printf is actually
// configured (e.g. on AVR it is not by default), otherwise using it can
// cause crashing.
#define LMIC_DEBUG_LEVEL 0
>>>>>>> 90bc0492

// Enable this to allow using printf() to print to the given serial port
// (or any other Print object). This can be easy for debugging. The
// current implementation only works on AVR, though.
//#define LMIC_PRINTF_TO Serial

// Enable this to use interrupt handler routines listening for RISING signals.
// Otherwise, the library polls digital input lines for changes.
//#define LMIC_USE_INTERRUPTS

// Any runtime assertion failures are printed to this serial port (or
// any other Print object). If this is unset, any failures just silently
// halt execution.
#define LMIC_FAILURE_TO Serial

// Uncomment this to disable all code related to joining
//#define DISABLE_JOIN
// Uncomment this to disable all code related to ping
//#define DISABLE_PING
// Uncomment this to disable all code related to beacon tracking.
// Requires ping to be disabled too
//#define DISABLE_BEACONS

// Uncomment these to disable the corresponding MAC commands.
// Class A
//#define DISABLE_MCMD_DCAP_REQ // duty cycle cap
//#define DISABLE_MCMD_DN2P_SET // 2nd DN window param
//#define DISABLE_MCMD_SNCH_REQ // set new channel
// Class B
//#define DISABLE_MCMD_PING_SET // set ping freq, automatically disabled by DISABLE_PING
//#define DISABLE_MCMD_BCNI_ANS // next beacon start, automatical disabled by DISABLE_BEACON

// In LoRaWAN, a gateway applies I/Q inversion on TX, and nodes do the
// same on RX. This ensures that gateways can talk to nodes and vice
// versa, but gateways will not hear other gateways and nodes will not
// hear other nodes. By uncommenting this macro, this inversion is
// disabled and this node can hear other nodes. If two nodes both have
// this macro set, they can talk to each other (but they can no longer
// hear gateways). This should probably only be used when debugging
// and/or when talking to the radio directly (e.g. like in the "raw"
// example).
//#define DISABLE_INVERT_IQ_ON_RX

// This allows choosing between multiple included AES implementations.
// Make sure exactly one of these is uncommented.
//
// This selects the original AES implementation included LMIC. This
// implementation is optimized for speed on 32-bit processors using
// fairly big lookup tables, but it takes up big amounts of flash on the
// AVR architecture.
// #define USE_ORIGINAL_AES
//
// This selects the AES implementation written by Ideetroon for their
// own LoRaWAN library. It also uses lookup tables, but smaller
// byte-oriented ones, making it use a lot less flash space (but it is
// also about twice as slow as the original).
#define USE_IDEETRON_AES

#endif // _lmic_config_h_<|MERGE_RESOLUTION|>--- conflicted
+++ resolved
@@ -20,19 +20,17 @@
 #define US_PER_OSTICK (1 << US_PER_OSTICK_EXPONENT)
 #define OSTICKS_PER_SEC (1000000 / US_PER_OSTICK)
 
-<<<<<<< HEAD
 // Change the SPI clock speed if you encounter errors
 // communicating with the radio.
 // The standard range is 125kHz-8MHz, but some boards can go faster.
 #define LMIC_SPI_FREQ 1E6
-=======
+
 // Set this to 1 to enable some basic debug output (using printf) about
 // RF settings used during transmission and reception. Set to 2 to
 // enable more verbose output. Make sure that printf is actually
 // configured (e.g. on AVR it is not by default), otherwise using it can
 // cause crashing.
 #define LMIC_DEBUG_LEVEL 0
->>>>>>> 90bc0492
 
 // Enable this to allow using printf() to print to the given serial port
 // (or any other Print object). This can be easy for debugging. The
