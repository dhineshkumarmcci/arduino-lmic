--- conflicted
+++ resolved
@@ -27,16 +27,11 @@
   - if [ ! -d "$HOME/$ARDUINO_IDE" ] ; then { echo "fetch" && wget http://downloads.arduino.cc/arduino-${IDE_VERSION}-linux64.tar.xz && echo "untar" && tar xf arduino-${IDE_VERSION}-linux64.tar.xz && echo "move" && mv -f arduino-${IDE_VERSION} $HOME/${ARDUINO_IDE} ; } || { echo "IDE install failed"; exit 1; } ; else echo "IDE already installed" ; fi
   - ln -sf $PWD $HOME/${ARDUINO_IDE}/libraries/Test_Library
   - export PATH="$HOME/${ARDUINO_IDE}:$PATH"
-<<<<<<< HEAD
   # clean up for earlier bugs. This is transitional. The libraries were formerly (incorrectly) put at
   # $ARDUINO_IDE/libraries -- this could result in them being cached. We don't want them to be cached.
   # No need to add new libraries to this lise, only the first two were ever in the wrong place.
   # We can remove this after 2018-11-01.
-  - rm -rf "$HOME/${ARDUINO_IDE}/libraries/Adafruit_Sensor" "$HOME/${ARDUINO_IDE}/libraries/DHT-sensor-library"
-=======
-  # clean up for earlier bugs. This is transitional.
-  - rm -rf "$ARDUINO_LIBS/Adafruit_Sensor" "$ARDUINO_LIBS/DHT-sensor-library" "$ARDUINO_LIBS/Time"
->>>>>>> 0aa5b247
+  - rm -rf "$HOME/${ARDUINO_IDE}/libraries/Adafruit_Sensor" "$HOME/${ARDUINO_IDE}/libraries/DHT-sensor-library" "$HOME/${ARDUINO_IDE}/libraries/Time"
   #
   # functions to generate the board settings for SAMD, STM32L0, ...
   # keep args for these aligned for any common options. $1 is always board name, $2 is region.
